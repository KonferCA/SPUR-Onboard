import { BrowserRouter, Routes, Route } from 'react-router-dom';
<<<<<<< HEAD
import { Landing, Register, DashboardPage, AdminDashboardPage, SubmitProjectPage, AdminProjectsPage, ProjectDetailsPage, ProjectSubmissionPage, UserProjectsPage } from '@pages';
=======
import {
    Landing,
    Register,
    DashboardPage,
    AdminDashboardPage,
    SubmitProjectPage,
    CreateCompany,
} from '@pages';
>>>>>>> 39e5d4a5
import { AuthProvider } from '@/contexts/AuthContext';
import { ProtectedRoute } from '@/components/layout/ProtectedRoute';
import { RegistrationGuard } from '@/components/layout/RegistrationGuard';

const Router = () => (
    <AuthProvider>
        <BrowserRouter>
            <Routes>
                <Route path="/" element={<Landing />} />
                <Route path="/register" element={<Register />} />

                {/* User routes */}
                <Route path="/dashboard" element={
                    <ProtectedRoute allowedRoles={['startup_owner', 'investor', 'admin']}>
                        <RegistrationGuard>
                            <DashboardPage />
                        </RegistrationGuard>
                    </ProtectedRoute>
                } />
                <Route
                    path="/new-company"
                    element={
                        <ProtectedRoute
                            allowedRoles={[
                                'startup_owner',
                                'investor',
                                'admin',
                            ]}
                        >
                            <RegistrationGuard>
                              <CreateCompany />
                            </RegistrationGuard>
                        </ProtectedRoute>
                    }
                />
                <Route path="/projects" element={
                    <ProtectedRoute allowedRoles={['startup_owner', 'investor', 'admin']}>
<<<<<<< HEAD
                        <UserProjectsPage />
=======
                        <RegistrationGuard>
                            <DashboardPage />
                        </RegistrationGuard>
>>>>>>> 39e5d4a5
                    </ProtectedRoute>
                } />
                <Route path="/resources" element={
                    <ProtectedRoute allowedRoles={['startup_owner', 'investor', 'admin']}>
                        <RegistrationGuard>
                            <DashboardPage />
                        </RegistrationGuard>
                    </ProtectedRoute>
                } />
                <Route path="/favorites" element={
                    <ProtectedRoute allowedRoles={['startup_owner', 'investor', 'admin']}>
                        <RegistrationGuard>
                            <DashboardPage />
                        </RegistrationGuard>
                    </ProtectedRoute>
                } />
                <Route path="/profile" element={
                    <ProtectedRoute allowedRoles={['startup_owner', 'investor', 'admin']}>
                        <RegistrationGuard>
                            <DashboardPage />
                        </RegistrationGuard>
                    </ProtectedRoute>
                } />
                <Route path="/drafts" element={
                    <ProtectedRoute allowedRoles={['startup_owner', 'investor', 'admin']}>
                        <RegistrationGuard>
                            <DashboardPage />
                        </RegistrationGuard>
                    </ProtectedRoute>
                } />
                <Route path="/submit-project" element={
                    <ProtectedRoute allowedRoles={['startup_owner']}>
                        <RegistrationGuard>
                            <SubmitProjectPage />
                        </RegistrationGuard>
                    </ProtectedRoute>
                } />
                
                {/* Admin routes */}
                <Route path="/admin/dashboard" element={
                    <ProtectedRoute allowedRoles={['admin']}>
                        <RegistrationGuard>
                            <AdminDashboardPage />
                        </RegistrationGuard>
                    </ProtectedRoute>
                } />
                <Route path="/admin/projects" element={
                    <ProtectedRoute allowedRoles={['admin']}>
<<<<<<< HEAD
                        <AdminProjectsPage />
                    </ProtectedRoute>
                } />
                <Route path="/admin/projects/:id" element={
                    <ProtectedRoute allowedRoles={['admin']}>
                        <ProjectDetailsPage />
                    </ProtectedRoute>
                } />
                <Route path="/admin/projects/:id/submission" element={
                    <ProtectedRoute allowedRoles={['admin']}>
                        <ProjectSubmissionPage />
=======
                        <RegistrationGuard>
                            <AdminDashboardPage />
                        </RegistrationGuard>
>>>>>>> 39e5d4a5
                    </ProtectedRoute>
                } />
                <Route path="/admin/projects/pending" element={
                    <ProtectedRoute allowedRoles={['admin']}>
<<<<<<< HEAD
                        <AdminProjectsPage />
=======
                        <RegistrationGuard>
                            <AdminDashboardPage />
                        </RegistrationGuard>
>>>>>>> 39e5d4a5
                    </ProtectedRoute>
                } />
                <Route path="/admin/projects/approved" element={
                    <ProtectedRoute allowedRoles={['admin']}>
<<<<<<< HEAD
                        <AdminProjectsPage />
=======
                        <RegistrationGuard>
                            <AdminDashboardPage />
                        </RegistrationGuard>
>>>>>>> 39e5d4a5
                    </ProtectedRoute>
                } />
                <Route path="/admin/resources" element={
                    <ProtectedRoute allowedRoles={['admin']}>
                        <RegistrationGuard>
                            <AdminDashboardPage />
                        </RegistrationGuard>
                    </ProtectedRoute>
                } />
                <Route path="/admin/users" element={
                    <ProtectedRoute allowedRoles={['admin']}>
                        <RegistrationGuard>
                            <AdminDashboardPage />
                        </RegistrationGuard>
                    </ProtectedRoute>
                } />
                <Route path="/admin/settings" element={
                    <ProtectedRoute allowedRoles={['admin']}>
                        <RegistrationGuard>
                            <AdminDashboardPage />
                        </RegistrationGuard>
                    </ProtectedRoute>
                } />
            </Routes>
        </BrowserRouter>
    </AuthProvider>
);

export { Router };<|MERGE_RESOLUTION|>--- conflicted
+++ resolved
@@ -1,16 +1,16 @@
 import { BrowserRouter, Routes, Route } from 'react-router-dom';
-<<<<<<< HEAD
-import { Landing, Register, DashboardPage, AdminDashboardPage, SubmitProjectPage, AdminProjectsPage, ProjectDetailsPage, ProjectSubmissionPage, UserProjectsPage } from '@pages';
-=======
 import {
     Landing,
     Register,
     DashboardPage,
     AdminDashboardPage,
     SubmitProjectPage,
+    AdminProjectsPage,
+    ProjectDetailsPage,
+    ProjectSubmissionPage,
+    UserProjectsPage,
     CreateCompany,
 } from '@pages';
->>>>>>> 39e5d4a5
 import { AuthProvider } from '@/contexts/AuthContext';
 import { ProtectedRoute } from '@/components/layout/ProtectedRoute';
 import { RegistrationGuard } from '@/components/layout/RegistrationGuard';
@@ -41,20 +41,16 @@
                             ]}
                         >
                             <RegistrationGuard>
-                              <CreateCompany />
+                                <CreateCompany />
                             </RegistrationGuard>
                         </ProtectedRoute>
                     }
                 />
                 <Route path="/projects" element={
                     <ProtectedRoute allowedRoles={['startup_owner', 'investor', 'admin']}>
-<<<<<<< HEAD
-                        <UserProjectsPage />
-=======
                         <RegistrationGuard>
-                            <DashboardPage />
+                            <UserProjectsPage />
                         </RegistrationGuard>
->>>>>>> 39e5d4a5
                     </ProtectedRoute>
                 } />
                 <Route path="/resources" element={
@@ -103,45 +99,37 @@
                 } />
                 <Route path="/admin/projects" element={
                     <ProtectedRoute allowedRoles={['admin']}>
-<<<<<<< HEAD
-                        <AdminProjectsPage />
+                        <RegistrationGuard>
+                            <AdminProjectsPage />
+                        </RegistrationGuard>
                     </ProtectedRoute>
                 } />
                 <Route path="/admin/projects/:id" element={
                     <ProtectedRoute allowedRoles={['admin']}>
-                        <ProjectDetailsPage />
+                        <RegistrationGuard>
+                            <ProjectDetailsPage />
+                        </RegistrationGuard>
                     </ProtectedRoute>
                 } />
                 <Route path="/admin/projects/:id/submission" element={
                     <ProtectedRoute allowedRoles={['admin']}>
-                        <ProjectSubmissionPage />
-=======
                         <RegistrationGuard>
-                            <AdminDashboardPage />
+                            <ProjectSubmissionPage />
                         </RegistrationGuard>
->>>>>>> 39e5d4a5
                     </ProtectedRoute>
                 } />
                 <Route path="/admin/projects/pending" element={
                     <ProtectedRoute allowedRoles={['admin']}>
-<<<<<<< HEAD
-                        <AdminProjectsPage />
-=======
                         <RegistrationGuard>
-                            <AdminDashboardPage />
+                            <AdminProjectsPage />
                         </RegistrationGuard>
->>>>>>> 39e5d4a5
                     </ProtectedRoute>
                 } />
                 <Route path="/admin/projects/approved" element={
                     <ProtectedRoute allowedRoles={['admin']}>
-<<<<<<< HEAD
-                        <AdminProjectsPage />
-=======
                         <RegistrationGuard>
-                            <AdminDashboardPage />
+                            <AdminProjectsPage />
                         </RegistrationGuard>
->>>>>>> 39e5d4a5
                     </ProtectedRoute>
                 } />
                 <Route path="/admin/resources" element={
