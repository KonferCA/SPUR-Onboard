import { BrowserRouter, Routes, Route } from 'react-router-dom';
import {
    Landing,
    Register,
    DashboardPage,
    AdminDashboardPage,
    SubmitProjectPage,
    CreateCompany,
} from '@pages';
import { AuthProvider } from '@/contexts/AuthContext';
import { ProtectedRoute } from '@/components/layout/ProtectedRoute';
import { RegistrationGuard } from '@/components/layout/RegistrationGuard';

const Router = () => (
    <AuthProvider>
        <BrowserRouter>
            <Routes>
                <Route path="/" element={<Landing />} />
                <Route path="/register" element={<Register />} />

                {/* User routes */}
<<<<<<< HEAD
                <Route
                    path="/dashboard"
                    element={
                        <ProtectedRoute
                            allowedRoles={[
                                'startup_owner',
                                'investor',
                                'admin',
                            ]}
                        >
                            <DashboardPage />
                        </ProtectedRoute>
                    }
                />
                <Route
                    path="/new-company"
                    element={
                        <ProtectedRoute
                            allowedRoles={[
                                'startup_owner',
                                'investor',
                                'admin',
                            ]}
                        >
                            <CreateCompany />
                        </ProtectedRoute>
                    }
                />
                <Route
                    path="/projects"
                    element={
                        <ProtectedRoute
                            allowedRoles={[
                                'startup_owner',
                                'investor',
                                'admin',
                            ]}
                        >
                            <DashboardPage />
                        </ProtectedRoute>
                    }
                />
                <Route
                    path="/resources"
                    element={
                        <ProtectedRoute
                            allowedRoles={[
                                'startup_owner',
                                'investor',
                                'admin',
                            ]}
                        >
                            <DashboardPage />
                        </ProtectedRoute>
                    }
                />
                <Route
                    path="/favorites"
                    element={
                        <ProtectedRoute
                            allowedRoles={[
                                'startup_owner',
                                'investor',
                                'admin',
                            ]}
                        >
                            <DashboardPage />
                        </ProtectedRoute>
                    }
                />
                <Route
                    path="/profile"
                    element={
                        <ProtectedRoute
                            allowedRoles={[
                                'startup_owner',
                                'investor',
                                'admin',
                            ]}
                        >
                            <DashboardPage />
                        </ProtectedRoute>
                    }
                />
                <Route
                    path="/drafts"
                    element={
                        <ProtectedRoute
                            allowedRoles={[
                                'startup_owner',
                                'investor',
                                'admin',
                            ]}
                        >
                            <DashboardPage />
                        </ProtectedRoute>
                    }
                />
                <Route
                    path="/submit-project"
                    element={
                        <ProtectedRoute allowedRoles={['startup_owner']}>
                            <SubmitProjectPage />
                        </ProtectedRoute>
                    }
                />

                {/* Admin routes */}
                <Route
                    path="/admin/dashboard"
                    element={
                        <ProtectedRoute allowedRoles={['admin']}>
                            <AdminDashboardPage />
                        </ProtectedRoute>
                    }
                />
                <Route
                    path="/admin/projects"
                    element={
                        <ProtectedRoute allowedRoles={['admin']}>
                            <AdminDashboardPage />
                        </ProtectedRoute>
                    }
                />
                <Route
                    path="/admin/projects/pending"
                    element={
                        <ProtectedRoute allowedRoles={['admin']}>
                            <AdminDashboardPage />
                        </ProtectedRoute>
                    }
                />
                <Route
                    path="/admin/projects/approved"
                    element={
                        <ProtectedRoute allowedRoles={['admin']}>
                            <AdminDashboardPage />
                        </ProtectedRoute>
                    }
                />
                <Route
                    path="/admin/resources"
                    element={
                        <ProtectedRoute allowedRoles={['admin']}>
                            <AdminDashboardPage />
                        </ProtectedRoute>
                    }
                />
                <Route
                    path="/admin/users"
                    element={
                        <ProtectedRoute allowedRoles={['admin']}>
                            <AdminDashboardPage />
                        </ProtectedRoute>
                    }
                />
                <Route
                    path="/admin/settings"
                    element={
                        <ProtectedRoute allowedRoles={['admin']}>
                            <AdminDashboardPage />
                        </ProtectedRoute>
                    }
                />
=======
                <Route path="/dashboard" element={
                    <ProtectedRoute allowedRoles={['startup_owner', 'investor', 'admin']}>
                        <RegistrationGuard>
                            <DashboardPage />
                        </RegistrationGuard>
                    </ProtectedRoute>
                } />
                <Route path="/projects" element={
                    <ProtectedRoute allowedRoles={['startup_owner', 'investor', 'admin']}>
                        <RegistrationGuard>
                            <DashboardPage />
                        </RegistrationGuard>
                    </ProtectedRoute>
                } />
                <Route path="/resources" element={
                    <ProtectedRoute allowedRoles={['startup_owner', 'investor', 'admin']}>
                        <RegistrationGuard>
                            <DashboardPage />
                        </RegistrationGuard>
                    </ProtectedRoute>
                } />
                <Route path="/favorites" element={
                    <ProtectedRoute allowedRoles={['startup_owner', 'investor', 'admin']}>
                        <RegistrationGuard>
                            <DashboardPage />
                        </RegistrationGuard>
                    </ProtectedRoute>
                } />
                <Route path="/profile" element={
                    <ProtectedRoute allowedRoles={['startup_owner', 'investor', 'admin']}>
                        <RegistrationGuard>
                            <DashboardPage />
                        </RegistrationGuard>
                    </ProtectedRoute>
                } />
                <Route path="/drafts" element={
                    <ProtectedRoute allowedRoles={['startup_owner', 'investor', 'admin']}>
                        <RegistrationGuard>
                            <DashboardPage />
                        </RegistrationGuard>
                    </ProtectedRoute>
                } />
                <Route path="/submit-project" element={
                    <ProtectedRoute allowedRoles={['startup_owner']}>
                        <RegistrationGuard>
                            <SubmitProjectPage />
                        </RegistrationGuard>
                    </ProtectedRoute>
                } />
                
                {/* Admin routes */}
                <Route path="/admin/dashboard" element={
                    <ProtectedRoute allowedRoles={['admin']}>
                        <RegistrationGuard>
                            <AdminDashboardPage />
                        </RegistrationGuard>
                    </ProtectedRoute>
                } />
                <Route path="/admin/projects" element={
                    <ProtectedRoute allowedRoles={['admin']}>
                        <RegistrationGuard>
                            <AdminDashboardPage />
                        </RegistrationGuard>
                    </ProtectedRoute>
                } />
                <Route path="/admin/projects/pending" element={
                    <ProtectedRoute allowedRoles={['admin']}>
                        <RegistrationGuard>
                            <AdminDashboardPage />
                        </RegistrationGuard>
                    </ProtectedRoute>
                } />
                <Route path="/admin/projects/approved" element={
                    <ProtectedRoute allowedRoles={['admin']}>
                        <RegistrationGuard>
                            <AdminDashboardPage />
                        </RegistrationGuard>
                    </ProtectedRoute>
                } />
                <Route path="/admin/resources" element={
                    <ProtectedRoute allowedRoles={['admin']}>
                        <RegistrationGuard>
                            <AdminDashboardPage />
                        </RegistrationGuard>
                    </ProtectedRoute>
                } />
                <Route path="/admin/users" element={
                    <ProtectedRoute allowedRoles={['admin']}>
                        <RegistrationGuard>
                            <AdminDashboardPage />
                        </RegistrationGuard>
                    </ProtectedRoute>
                } />
                <Route path="/admin/settings" element={
                    <ProtectedRoute allowedRoles={['admin']}>
                        <RegistrationGuard>
                            <AdminDashboardPage />
                        </RegistrationGuard>
                    </ProtectedRoute>
                } />
>>>>>>> fe5c7425
            </Routes>
        </BrowserRouter>
    </AuthProvider>
);

export { Router };<|MERGE_RESOLUTION|>--- conflicted
+++ resolved
@@ -19,21 +19,13 @@
                 <Route path="/register" element={<Register />} />
 
                 {/* User routes */}
-<<<<<<< HEAD
-                <Route
-                    path="/dashboard"
-                    element={
-                        <ProtectedRoute
-                            allowedRoles={[
-                                'startup_owner',
-                                'investor',
-                                'admin',
-                            ]}
-                        >
+                <Route path="/dashboard" element={
+                    <ProtectedRoute allowedRoles={['startup_owner', 'investor', 'admin']}>
+                        <RegistrationGuard>
                             <DashboardPage />
-                        </ProtectedRoute>
-                    }
-                />
+                        </RegistrationGuard>
+                    </ProtectedRoute>
+                } />
                 <Route
                     path="/new-company"
                     element={
@@ -44,154 +36,12 @@
                                 'admin',
                             ]}
                         >
-                            <CreateCompany />
+                            <RegistrationGuard>
+                              <CreateCompany />
+                            </RegistrationGuard>
                         </ProtectedRoute>
                     }
                 />
-                <Route
-                    path="/projects"
-                    element={
-                        <ProtectedRoute
-                            allowedRoles={[
-                                'startup_owner',
-                                'investor',
-                                'admin',
-                            ]}
-                        >
-                            <DashboardPage />
-                        </ProtectedRoute>
-                    }
-                />
-                <Route
-                    path="/resources"
-                    element={
-                        <ProtectedRoute
-                            allowedRoles={[
-                                'startup_owner',
-                                'investor',
-                                'admin',
-                            ]}
-                        >
-                            <DashboardPage />
-                        </ProtectedRoute>
-                    }
-                />
-                <Route
-                    path="/favorites"
-                    element={
-                        <ProtectedRoute
-                            allowedRoles={[
-                                'startup_owner',
-                                'investor',
-                                'admin',
-                            ]}
-                        >
-                            <DashboardPage />
-                        </ProtectedRoute>
-                    }
-                />
-                <Route
-                    path="/profile"
-                    element={
-                        <ProtectedRoute
-                            allowedRoles={[
-                                'startup_owner',
-                                'investor',
-                                'admin',
-                            ]}
-                        >
-                            <DashboardPage />
-                        </ProtectedRoute>
-                    }
-                />
-                <Route
-                    path="/drafts"
-                    element={
-                        <ProtectedRoute
-                            allowedRoles={[
-                                'startup_owner',
-                                'investor',
-                                'admin',
-                            ]}
-                        >
-                            <DashboardPage />
-                        </ProtectedRoute>
-                    }
-                />
-                <Route
-                    path="/submit-project"
-                    element={
-                        <ProtectedRoute allowedRoles={['startup_owner']}>
-                            <SubmitProjectPage />
-                        </ProtectedRoute>
-                    }
-                />
-
-                {/* Admin routes */}
-                <Route
-                    path="/admin/dashboard"
-                    element={
-                        <ProtectedRoute allowedRoles={['admin']}>
-                            <AdminDashboardPage />
-                        </ProtectedRoute>
-                    }
-                />
-                <Route
-                    path="/admin/projects"
-                    element={
-                        <ProtectedRoute allowedRoles={['admin']}>
-                            <AdminDashboardPage />
-                        </ProtectedRoute>
-                    }
-                />
-                <Route
-                    path="/admin/projects/pending"
-                    element={
-                        <ProtectedRoute allowedRoles={['admin']}>
-                            <AdminDashboardPage />
-                        </ProtectedRoute>
-                    }
-                />
-                <Route
-                    path="/admin/projects/approved"
-                    element={
-                        <ProtectedRoute allowedRoles={['admin']}>
-                            <AdminDashboardPage />
-                        </ProtectedRoute>
-                    }
-                />
-                <Route
-                    path="/admin/resources"
-                    element={
-                        <ProtectedRoute allowedRoles={['admin']}>
-                            <AdminDashboardPage />
-                        </ProtectedRoute>
-                    }
-                />
-                <Route
-                    path="/admin/users"
-                    element={
-                        <ProtectedRoute allowedRoles={['admin']}>
-                            <AdminDashboardPage />
-                        </ProtectedRoute>
-                    }
-                />
-                <Route
-                    path="/admin/settings"
-                    element={
-                        <ProtectedRoute allowedRoles={['admin']}>
-                            <AdminDashboardPage />
-                        </ProtectedRoute>
-                    }
-                />
-=======
-                <Route path="/dashboard" element={
-                    <ProtectedRoute allowedRoles={['startup_owner', 'investor', 'admin']}>
-                        <RegistrationGuard>
-                            <DashboardPage />
-                        </RegistrationGuard>
-                    </ProtectedRoute>
-                } />
                 <Route path="/projects" element={
                     <ProtectedRoute allowedRoles={['startup_owner', 'investor', 'admin']}>
                         <RegistrationGuard>
@@ -285,7 +135,6 @@
                         </RegistrationGuard>
                     </ProtectedRoute>
                 } />
->>>>>>> fe5c7425
             </Routes>
         </BrowserRouter>
     </AuthProvider>
