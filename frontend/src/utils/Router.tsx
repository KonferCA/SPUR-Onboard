import { BrowserRouter, Routes, Route } from 'react-router-dom';
<<<<<<< HEAD
import { Landing, Register, DashboardPage, AdminDashboardPage, SubmitProjectPage } from '@pages';
=======
import { Landing, DashboardPage, AdminDashboardPage, Register } from '@pages';
>>>>>>> 65ca9dee

const Router = () => (
    <BrowserRouter>
        <Routes>
            <Route path="/" element={ <Landing /> } />
            <Route path="/register" element={ <Register /> } />
            
            {/* User routes */}
            <Route path="/dashboard" element={ <DashboardPage /> } />
            <Route path="/projects" element={ <DashboardPage /> } />
            <Route path="/resources" element={ <DashboardPage /> } />
            <Route path="/favorites" element={ <DashboardPage /> } />
            <Route path="/profile" element={ <DashboardPage /> } />
            <Route path="/drafts" element={ <DashboardPage /> } />
            
            {/* Admin routes */}
            <Route path="/admin/dashboard" element={ <AdminDashboardPage /> } />
            <Route path="/admin/projects" element={ <AdminDashboardPage /> } />
            <Route path="/admin/projects/pending" element={ <AdminDashboardPage /> } />
            <Route path="/admin/projects/approved" element={ <AdminDashboardPage /> } />
            <Route path="/admin/resources" element={ <AdminDashboardPage /> } />
            <Route path="/admin/users" element={ <AdminDashboardPage /> } />
            <Route path="/admin/settings" element={ <AdminDashboardPage /> } />
<<<<<<< HEAD
            <Route path="/submit-project" element={<SubmitProjectPage />} />
=======
>>>>>>> 65ca9dee
        </Routes>
    </BrowserRouter>
);

export { Router };<|MERGE_RESOLUTION|>--- conflicted
+++ resolved
@@ -1,9 +1,5 @@
 import { BrowserRouter, Routes, Route } from 'react-router-dom';
-<<<<<<< HEAD
 import { Landing, Register, DashboardPage, AdminDashboardPage, SubmitProjectPage } from '@pages';
-=======
-import { Landing, DashboardPage, AdminDashboardPage, Register } from '@pages';
->>>>>>> 65ca9dee
 
 const Router = () => (
     <BrowserRouter>
@@ -18,6 +14,7 @@
             <Route path="/favorites" element={ <DashboardPage /> } />
             <Route path="/profile" element={ <DashboardPage /> } />
             <Route path="/drafts" element={ <DashboardPage /> } />
+            <Route path="/submit-project" element={<SubmitProjectPage />} />
             
             {/* Admin routes */}
             <Route path="/admin/dashboard" element={ <AdminDashboardPage /> } />
@@ -27,10 +24,6 @@
             <Route path="/admin/resources" element={ <AdminDashboardPage /> } />
             <Route path="/admin/users" element={ <AdminDashboardPage /> } />
             <Route path="/admin/settings" element={ <AdminDashboardPage /> } />
-<<<<<<< HEAD
-            <Route path="/submit-project" element={<SubmitProjectPage />} />
-=======
->>>>>>> 65ca9dee
         </Routes>
     </BrowserRouter>
 );
