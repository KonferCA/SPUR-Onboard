<<<<<<< HEAD
import type React from 'react';
import { useState, useEffect } from 'react';
import { FiX, FiPlus } from 'react-icons/fi';
=======
import React, { useState, useEffect } from 'react';
import { FiPlus, FiEdit } from 'react-icons/fi';
>>>>>>> 62c72c8e
import {
    TextArea,
    TextInput,
<<<<<<< HEAD
    type UploadableFile,
=======
    UploadableFile,
    SocialLinks,
    Button,
>>>>>>> 62c72c8e
} from '@components';
import { ConfirmationModal } from '@/components/ConfirmationModal';
import type { TeamMember } from '@/types';
import type { SocialLink } from '@/types';
import { SocialPlatform } from '@/types/auth';
import {
    addTeamMember,
    deleteTeamMember,
    uploadTeamMemberDocument,
    updateTeamMember,
} from '@/services/teams';
import { useAuth, useNotification } from '@/contexts';
import { getUserProfile } from '@/services/user';
import { randomId } from '@/utils/random';

export interface TeamMembersProps {
    initialValue: TeamMember[];
    disabled?: boolean;
}

interface LocalTeamMember extends TeamMember {
    isLoading: boolean;
}

export const TeamMembers: React.FC<TeamMembersProps> = ({
    initialValue = [],
    disabled = false,
}) => {
    const [isAdding, setIsAdding] = useState(false);
    const [isEditing, setIsEditing] = useState(false);
    const [editingMember, setEditingMember] = useState<LocalTeamMember | null>(null);
    const [newMember, setNewMember] = useState<Partial<LocalTeamMember>>({});
    const [members, setMembers] = useState<LocalTeamMember[]>([]);
    const [resumeFile, setResumeFile] = useState<UploadableFile | null>(null);
<<<<<<< HEAD
    const [foundersAgreementFile, setFoundersAgreementFile] =
        useState<UploadableFile | null>(null);
=======
    const [foundersAgreementFile, setFoundersAgreementFile] = useState<UploadableFile | null>(null);
    const [socialLinks, setSocialLinks] = useState<SocialLink[]>([]);
>>>>>>> 62c72c8e

    const { accessToken, companyId, user } = useAuth();
    const notification = useNotification();

    useEffect(() => {
        const initializeMembers = async () => {
            if (user && accessToken) {
                try {
                    const userProfile = await getUserProfile(
                        accessToken,
                        user.id
                    );

                    const accountOwner: LocalTeamMember = {
                        id: user.id,
                        firstName: user.firstName || user.email.split('@')[0],
                        lastName: user.lastName || '',
                        title: userProfile.title || 'Account Owner',
                        detailedBiography: userProfile.bio || '',
                        socialLinks: [],
                        resumeExternalUrl: '',
                        resumeInternalUrl: '',
                        introduction: '',
                        commitmentType: 'Full-time',
                        industryExperience: '',
                        previousWork: '',
                        founderAgreementExternalUrl: '',
                        founderAgreementInternalUrl: '',
                        isAccountOwner: true,
                        isLoading: false,
                        created_at: Date.now(),
                    };

                    const otherMembers = initialValue
<<<<<<< HEAD
                        .filter((member) => !member.isAccountOwner)
                        .map((member) => ({ ...member, isLoading: false }));
=======
                        .filter(member => !member.isAccountOwner)
                        .map(member => ({
                            ...member,
                            isLoading: false
                        }));
>>>>>>> 62c72c8e

                    setMembers([accountOwner, ...otherMembers]);
                } catch (e) {
                    console.error(e);
                    notification.push({
                        message: 'Failed to fetch owner profile',
                        level: 'error',
                        autoClose: true,
                        duration: 2000,
                    });

                    // still add the account owner even if profile fetch fails, but with minimal info
                    const accountOwner: LocalTeamMember = {
                        id: user.id,
                        firstName: user.firstName || user.email.split('@')[0],
                        lastName: user.lastName || '',
                        title: 'Account Owner',
                        detailedBiography: '',
                        socialLinks: [],
                        resumeExternalUrl: '',
                        resumeInternalUrl: '',
                        introduction: '',
                        commitmentType: 'Full-time',
                        industryExperience: '',
                        previousWork: '',
                        founderAgreementExternalUrl: '',
                        founderAgreementInternalUrl: '',
                        isAccountOwner: true,
                        isLoading: false,
                        created_at: Date.now(),
                    };

<<<<<<< HEAD
                    setMembers([
                        accountOwner,
                        ...initialValue.map((member) => ({
                            ...member,
                            isLoading: false,
                        })),
                    ]);
=======
                    const otherMembers = initialValue
                        .filter(member => !member.isAccountOwner)
                        .map(member => ({
                            ...member,
                            isLoading: false
                        }));

                    setMembers([accountOwner, ...otherMembers]);
>>>>>>> 62c72c8e
                }
            }
        };

        initializeMembers();
    }, [user, accessToken, initialValue, notification.push]);

    // Add a cleanup effect when forms are closed
    useEffect(() => {
        if (!isAdding && !isEditing) {
            // If neither form is open, make sure socialLinks are reset
            setSocialLinks([]);
        }
    }, [isAdding, isEditing]);

    const checkAllRequired = () => {
        return (
            newMember.firstName &&
            newMember.lastName &&
            newMember.title &&
            newMember.detailedBiography
        );
    };

    const saveToDatabase = async (member: LocalTeamMember) => {
        if (!accessToken || !companyId) {
            // remove member from the list
            setMembers((prev) => prev.filter((m) => m.id !== member.id));
            return;
        }

        const notificationId = notification.push({
            message: 'Saving team member...',
            level: 'info',
            autoClose: false,
        });
        try {
            const res = await addTeamMember(accessToken, {
                companyId,
                member: {
                    ...member
                },
            });
            const originalId = member.id;

            // upload files
            if (resumeFile) {
                await uploadTeamMemberDocument(accessToken, {
                    memberId: res.id,
                    docType: 'resume',
                    companyId,
                    file: resumeFile,
                });
            }

            if (foundersAgreementFile) {
                await uploadTeamMemberDocument(accessToken, {
                    memberId: res.id,
                    docType: 'founders_agreement',
                    companyId,
                    file: foundersAgreementFile,
                });
            }

            // Update the member id to the response id
            // the response has the permament id generated by the backend
            Object.assign(member, {
                id: res.id,
                isLoading: false,
            });

            setTimeout(() => {
                notification.update(notificationId, {
                    message: 'Team member saved',
                    level: 'success',
                    autoClose: true,
                    duration: 1000,
                });
            }, 1000);

            setMembers((prev) =>
                prev.map((m) => (m.id === originalId ? { ...member } : m))
            );
        } catch (e) {
            console.error(e);
            // remove member from the list
            setMembers((prev) => prev.filter((m) => m.id !== member.id));
            notification.update(notificationId, {
                message: 'Failed to save team member',
                level: 'error',
                autoClose: true,
                duration: 2000,
            });
        }
    };

    const handleAdd = () => {
        if (checkAllRequired()) {
            const member: LocalTeamMember = {
<<<<<<< HEAD
                id: Math.random().toString(36).substring(2, 9),
                // biome-ignore lint/style/noNonNullAssertion: null assertion doesn't apply here since checkAllRequired validates the newMember object
=======
                id: randomId(),
>>>>>>> 62c72c8e
                firstName: newMember.firstName!,
                // biome-ignore lint/style/noNonNullAssertion: null assertion doesn't apply here since checkAllRequired validates the newMember object
                lastName: newMember.lastName!,
                // biome-ignore lint/style/noNonNullAssertion: null assertion doesn't apply here since checkAllRequired validates the newMember object
                title: newMember.title!,
                // biome-ignore lint/style/noNonNullAssertion: null assertion doesn't apply here since checkAllRequired validates the newMember object
                detailedBiography: newMember.detailedBiography!,
<<<<<<< HEAD
                // biome-ignore lint/style/noNonNullAssertion: null assertion doesn't apply here since checkAllRequired validates the newMember object
                linkedin: newMember.linkedin!,
                resumeExternalUrl: newMember.resumeExternalUrl || '',
                resumeInternalUrl: newMember.resumeInternalUrl || '',
                // biome-ignore lint/style/noNonNullAssertion: null assertion doesn't apply here since checkAllRequired validates the newMember object
                personalWebsite: newMember.personalWebsite!,
                // biome-ignore lint/style/noNonNullAssertion: null assertion doesn't apply here since checkAllRequired validates the newMember object
                introduction: newMember.introduction!,
                // biome-ignore lint/style/noNonNullAssertion: null assertion doesn't apply here since checkAllRequired validates the newMember object
                commitmentType: newMember.commitmentType!,
                // biome-ignore lint/style/noNonNullAssertion: null assertion doesn't apply here since checkAllRequired validates the newMember object
                industryExperience: newMember.industryExperience!,
                previousWork: newMember.previousWork || '',
                founderAgreementExternalUrl:
                    newMember.founderAgreementExternalUrl || '',
                founderAgreementInternalUrl:
                    newMember.founderAgreementInternalUrl || '',
=======
                resumeExternalUrl: '',
                resumeInternalUrl: '',
                introduction: newMember.detailedBiography!,
                commitmentType: 'Full-time',
                industryExperience: '',
                previousWork: '',
                founderAgreementExternalUrl: '',
                founderAgreementInternalUrl: '',
>>>>>>> 62c72c8e
                isAccountOwner: false,
                isLoading: true,
                created_at: Date.now(),
                socialLinks: [...socialLinks],
            };

            saveToDatabase(member);
            // optimistic addition
            setMembers((prev) => [...prev, member]);
            setNewMember({});
            setSocialLinks([]);
            setIsAdding(false);
        }
    };

    const removeFromDatabase = async (member: LocalTeamMember) => {
        if (!accessToken || !companyId) {
            // add the member that was removed
            setMembers((prev) => [...prev, member]);
            return;
        }
        const notificationId = notification.push({
            message: 'Removing team member...',
            level: 'info',
            autoClose: false,
        });
        try {
            await deleteTeamMember(accessToken, { companyId, member });
            setTimeout(() => {
                notification.update(notificationId, {
                    message: 'Team member removed',
                    level: 'success',
                    autoClose: true,
                    duration: 1000,
                });
            }, 1000);
        } catch (e) {
            console.error(e);
            // add the member that was removed
            setMembers((prev) => [...prev, member]);
            notification.update(notificationId, {
                message: 'Failed to remove team member',
                level: 'error',
                autoClose: true,
                duration: 2000,
            });
        }
    };

    const handleRemove = (member: LocalTeamMember) => {
        if (member.isAccountOwner) return;

        // optimistic removal
        setMembers((prev) => prev.filter((m) => m.id !== member.id));
        removeFromDatabase(member);
    };

    const handleStartEdit = (member: LocalTeamMember) => {
        setEditingMember(member);
        setIsEditing(true);
        
        console.log('Starting edit for member with social links:', member.socialLinks);
        
        // Set the socialLinks array from the member's data
        // Ensure each link has a unique ID
        const links = (member.socialLinks || []).map(link => ({
            ...link,
            id: link.id || randomId()
        }));
        
        console.log('Initialized social links for editing:', links);
        
        setSocialLinks(links);
    };

    const handleEdit = async () => {
        if (!editingMember) return;
        
        console.log('Starting handleEdit with socialLinks:', socialLinks);
        
        // Helper function to format URLs
        const formatUrl = (handle: string, platform: SocialPlatform): string => {
            if (!handle) return '';
            // if it's already a url, return it
            if (handle.startsWith('http://') || handle.startsWith('https://')) return handle;
            // if it starts with @, remove it
            const cleanHandle = handle.startsWith('@') ? handle.substring(1) : handle;
            switch (platform) {
                case SocialPlatform.X:
                    return `https://twitter.com/${cleanHandle}`; // TODO: change to x.com? This works for now
                case SocialPlatform.Discord:
                    return `https://discord.com/users/${cleanHandle}`;
                case SocialPlatform.BlueSky:
                    return `https://bsky.app/profile/${cleanHandle}`;
                case SocialPlatform.Facebook:
                    return `https://facebook.com/${cleanHandle}`;
                case SocialPlatform.Instagram:
                    return `https://instagram.com/${cleanHandle}`;
                case SocialPlatform.LinkedIn:
                    return `https://linkedin.com/in/${cleanHandle}`;
                default:
                    return handle;
            }
        };

        const updatedMember: LocalTeamMember = {
            ...editingMember,
            firstName: newMember.firstName || editingMember.firstName,
            lastName: newMember.lastName || editingMember.lastName,
            title: newMember.title || editingMember.title,
            detailedBiography: newMember.detailedBiography || editingMember.detailedBiography,
            socialLinks: socialLinks.map(link => ({
                ...link,
                urlOrHandle: formatUrl(link.urlOrHandle, link.platform as SocialPlatform)
            })),
            isLoading: false,
            resumeExternalUrl: editingMember.resumeExternalUrl,
            resumeInternalUrl: editingMember.resumeInternalUrl,
            introduction: editingMember.introduction,
            commitmentType: editingMember.commitmentType,
            industryExperience: editingMember.industryExperience,
            previousWork: editingMember.previousWork,
            founderAgreementExternalUrl: editingMember.founderAgreementExternalUrl,
            founderAgreementInternalUrl: editingMember.founderAgreementInternalUrl,
            isAccountOwner: editingMember.isAccountOwner,
            created_at: editingMember.created_at,
            updated_at: editingMember.updated_at,
        };
        
        console.log('Updated member:', {
            id: updatedMember.id,
            socials: updatedMember.socialLinks
        });

        // Update in database
        try {
            const notificationId = notification.push({
                message: 'Updating team member...',
                level: 'info',
                autoClose: false,
            });

            console.log('About to call updateTeamMember with member:', {
                ...updatedMember,
                socialLinks: updatedMember.socialLinks
            });

            await updateTeamMember(accessToken!, {
                companyId: companyId!,
                member: updatedMember,
            });

            setTimeout(() => {
                notification.update(notificationId, {
                    message: 'Team member updated',
                    level: 'success',
                    autoClose: true,
                    duration: 1000,
                });
            }, 1000);

            // Update local state
            setMembers(prev => prev.map(m => m.id === updatedMember.id ? updatedMember : m));
            setIsEditing(false);
            setEditingMember(null);
            setNewMember({});
            setSocialLinks([]);
        } catch (e) {
            console.error(e);
            notification.push({
                message: 'Failed to update team member',
                level: 'error',
                autoClose: true,
                duration: 2000,
            });
        }
    };

    return (
        <div className="space-y-4">
            {/* Member List */}
            <div className="flex flex-wrap gap-6">
                {members.map((member) => (
                    <div
                        key={member.id}
                        className="relative bg-white rounded-lg shadow-sm border border-gray-200 w-32 h-32 p-3"
                    >
                        {/* Edit button */}
                        {!member.isLoading && !disabled && !member.isAccountOwner && (
                            <button
                                type="button"
                                onClick={() => handleStartEdit(member)}
                                className="absolute top-1 right-1 p-1 text-gray-400 hover:text-gray-600"
                            >
                                <FiEdit size={12} />
                            </button>
                        )}

                        {/* Content wrapper */}
                        <div className="h-full flex flex-col items-center justify-between">
                            {/* Avatar */}
                            <div className="w-14 h-14 rounded-full bg-gray-300 flex items-center justify-center text-gray-600 text-2xl font-medium">
                                {member.firstName[0].toUpperCase()}
                            </div>

<<<<<<< HEAD
                        {/* Actions */}
                        <div className="flex items-center gap-2 flex-shrink-0">
                            {!member.isLoading &&
                                !disabled &&
                                !member.isAccountOwner && (
                                    <button
                                        type="button"
                                        onClick={() => handleRemove(member)}
                                        className="p-1 text-gray-400 hover:text-red-500"
                                    >
                                        <FiX size={18} />
                                    </button>
                                )}
=======
                            {/* Info */}
                            <div className="w-full">
                                <div className="font-medium text-gray-900 truncate text-center text-sm" style={{ width: '90px', margin: '0 auto' }}>
                                    {[member.firstName, member.lastName].join(' ')}
                                </div>
                                <div className="text-sm text-gray-500 truncate text-center" style={{ width: '90px', margin: '0 auto' }}>
                                    {member.title}
                                </div>
                            </div>
>>>>>>> 62c72c8e
                        </div>
                    </div>
                ))}

                {/* Member Button */}
                {!disabled && !isAdding && (
                    <Button
                        variant="primary"
                        onClick={() => {
                            setSocialLinks([]);
                            setNewMember({});
                            setIsAdding(true);
                        }}
                        className="w-32 h-32 rounded-lg bg-[#154261] hover:bg-[#2B4A67] flex flex-col items-center justify-center space-y-2"
                    >
                        <span className="text-md font-medium text-white">Add new</span>
                        <span className="text-md font-medium text-white">member</span>
                        <FiPlus size={24} className="text-white mt-1" />
                    </Button>
                )}
            </div>

            {/* Member Modal */}
            <ConfirmationModal
                isOpen={isAdding}
                onClose={() => {
                    setIsAdding(false);
                    setNewMember({});
                    setResumeFile(null);
                    setFoundersAgreementFile(null);
                    setSocialLinks([]);
                }}
                title="Add member"
                primaryAction={handleAdd}
                primaryActionText="Save Changes"
                primaryButtonClassName="bg-[#F15A24] hover:bg-[#D14A14]"
                secondaryActionText="Cancel"
            >
                <div className="space-y-6">
                    <div className="flex items-start gap-4">
                        <TextInput
                            label="First name"
                            value={newMember.firstName || ''}
                            onChange={(e) =>
                                setNewMember((prev) => ({
                                    ...prev,
                                    firstName: e.target.value,
                                }))
                            }
                            required
                        />
                        <TextInput
                            label="Last name"
                            value={newMember.lastName || ''}
                            onChange={(e) =>
                                setNewMember((prev) => ({
                                    ...prev,
                                    lastName: e.target.value,
                                }))
                            }
                            required
                        />
                    </div>
                    
                    <TextInput
                        label="Position / Title"
                        value={newMember.title || ''}
                        onChange={(e) =>
                            setNewMember((prev) => ({
                                ...prev,
                                title: e.target.value,
                            }))
                        }
                        required
                    />

                    <TextArea
                        label="Brief Bio & Expertise"
                        value={newMember.detailedBiography || ''}
                        onChange={(e) =>
                            setNewMember((prev) => ({
                                ...prev,
                                detailedBiography: e.target.value,
                            }))
                        }
                        required
                    />

                    <SocialLinks
                        value={socialLinks}
                        onChange={setSocialLinks}
                    />
                </div>
            </ConfirmationModal>

            {/* Edit Member Modal */}
            <ConfirmationModal
                isOpen={isEditing}
                onClose={() => {
                    setIsEditing(false);
                    setEditingMember(null);
                    setNewMember({});
                    setSocialLinks([]);
                }}
                title={`Editing ${editingMember ? [editingMember.firstName, editingMember.lastName].join(' ') : ''}`}
                primaryAction={handleEdit}
                primaryActionText="Save Changes"
                primaryButtonClassName="bg-[#F15A24] hover:bg-[#D14A14]"
                secondaryActionText="Cancel"
                additionalButtons={
                    <Button
                        variant="outline"
                        size="sm"
                        onClick={() => {
                            if (editingMember) {
                                handleRemove(editingMember);
                                setIsEditing(false);
                                setEditingMember(null);
                            }
                        }}
                        className="text-red-600 border-red-300 hover:bg-red-50 focus:ring-red-500 flex items-center justify-center"
                    >
                        Remove member
                    </Button>
                }
            >
                <div className="space-y-6">
                    <div className="flex items-start gap-4">
                        <TextInput
                            label="First name"
                            value={newMember.firstName || (editingMember?.firstName || '')}
                            onChange={(e) =>
                                setNewMember((prev) => ({
                                    ...prev,
                                    firstName: e.target.value,
                                }))
                            }
                            required
                        />
                        <TextInput
                            label="Last name"
                            value={newMember.lastName || (editingMember?.lastName || '')}
                            onChange={(e) =>
                                setNewMember((prev) => ({
                                    ...prev,
                                    lastName: e.target.value,
                                }))
                            }
                            required
                        />
                    </div>
                    
                    <TextInput
                        label="Position / Title"
                        value={newMember.title || (editingMember?.title || '')}
                        onChange={(e) =>
                            setNewMember((prev) => ({
                                ...prev,
                                title: e.target.value,
                            }))
                        }
                        required
                    />

                    <TextArea
                        label="Brief Bio & Expertise"
                        value={newMember.detailedBiography || (editingMember?.detailedBiography || '')}
                        onChange={(e) =>
                            setNewMember((prev) => ({
                                ...prev,
                                detailedBiography: e.target.value,
                            }))
                        }
                        required
                    />

                    <SocialLinks
                        value={socialLinks}
                        onChange={setSocialLinks}
                    />
                </div>
            </ConfirmationModal>
        </div>
    );
};<|MERGE_RESOLUTION|>--- conflicted
+++ resolved
@@ -1,21 +1,12 @@
-<<<<<<< HEAD
 import type React from 'react';
 import { useState, useEffect } from 'react';
-import { FiX, FiPlus } from 'react-icons/fi';
-=======
-import React, { useState, useEffect } from 'react';
 import { FiPlus, FiEdit } from 'react-icons/fi';
->>>>>>> 62c72c8e
 import {
     TextArea,
     TextInput,
-<<<<<<< HEAD
     type UploadableFile,
-=======
-    UploadableFile,
     SocialLinks,
     Button,
->>>>>>> 62c72c8e
 } from '@components';
 import { ConfirmationModal } from '@/components/ConfirmationModal';
 import type { TeamMember } from '@/types';
@@ -50,13 +41,9 @@
     const [newMember, setNewMember] = useState<Partial<LocalTeamMember>>({});
     const [members, setMembers] = useState<LocalTeamMember[]>([]);
     const [resumeFile, setResumeFile] = useState<UploadableFile | null>(null);
-<<<<<<< HEAD
     const [foundersAgreementFile, setFoundersAgreementFile] =
         useState<UploadableFile | null>(null);
-=======
-    const [foundersAgreementFile, setFoundersAgreementFile] = useState<UploadableFile | null>(null);
     const [socialLinks, setSocialLinks] = useState<SocialLink[]>([]);
->>>>>>> 62c72c8e
 
     const { accessToken, companyId, user } = useAuth();
     const notification = useNotification();
@@ -91,16 +78,8 @@
                     };
 
                     const otherMembers = initialValue
-<<<<<<< HEAD
                         .filter((member) => !member.isAccountOwner)
                         .map((member) => ({ ...member, isLoading: false }));
-=======
-                        .filter(member => !member.isAccountOwner)
-                        .map(member => ({
-                            ...member,
-                            isLoading: false
-                        }));
->>>>>>> 62c72c8e
 
                     setMembers([accountOwner, ...otherMembers]);
                 } catch (e) {
@@ -133,24 +112,12 @@
                         created_at: Date.now(),
                     };
 
-<<<<<<< HEAD
-                    setMembers([
-                        accountOwner,
-                        ...initialValue.map((member) => ({
-                            ...member,
-                            isLoading: false,
-                        })),
-                    ]);
-=======
                     const otherMembers = initialValue
                         .filter(member => !member.isAccountOwner)
                         .map(member => ({
                             ...member,
                             isLoading: false
                         }));
-
-                    setMembers([accountOwner, ...otherMembers]);
->>>>>>> 62c72c8e
                 }
             }
         };
@@ -250,12 +217,7 @@
     const handleAdd = () => {
         if (checkAllRequired()) {
             const member: LocalTeamMember = {
-<<<<<<< HEAD
-                id: Math.random().toString(36).substring(2, 9),
-                // biome-ignore lint/style/noNonNullAssertion: null assertion doesn't apply here since checkAllRequired validates the newMember object
-=======
                 id: randomId(),
->>>>>>> 62c72c8e
                 firstName: newMember.firstName!,
                 // biome-ignore lint/style/noNonNullAssertion: null assertion doesn't apply here since checkAllRequired validates the newMember object
                 lastName: newMember.lastName!,
@@ -263,25 +225,6 @@
                 title: newMember.title!,
                 // biome-ignore lint/style/noNonNullAssertion: null assertion doesn't apply here since checkAllRequired validates the newMember object
                 detailedBiography: newMember.detailedBiography!,
-<<<<<<< HEAD
-                // biome-ignore lint/style/noNonNullAssertion: null assertion doesn't apply here since checkAllRequired validates the newMember object
-                linkedin: newMember.linkedin!,
-                resumeExternalUrl: newMember.resumeExternalUrl || '',
-                resumeInternalUrl: newMember.resumeInternalUrl || '',
-                // biome-ignore lint/style/noNonNullAssertion: null assertion doesn't apply here since checkAllRequired validates the newMember object
-                personalWebsite: newMember.personalWebsite!,
-                // biome-ignore lint/style/noNonNullAssertion: null assertion doesn't apply here since checkAllRequired validates the newMember object
-                introduction: newMember.introduction!,
-                // biome-ignore lint/style/noNonNullAssertion: null assertion doesn't apply here since checkAllRequired validates the newMember object
-                commitmentType: newMember.commitmentType!,
-                // biome-ignore lint/style/noNonNullAssertion: null assertion doesn't apply here since checkAllRequired validates the newMember object
-                industryExperience: newMember.industryExperience!,
-                previousWork: newMember.previousWork || '',
-                founderAgreementExternalUrl:
-                    newMember.founderAgreementExternalUrl || '',
-                founderAgreementInternalUrl:
-                    newMember.founderAgreementInternalUrl || '',
-=======
                 resumeExternalUrl: '',
                 resumeInternalUrl: '',
                 introduction: newMember.detailedBiography!,
@@ -290,7 +233,6 @@
                 previousWork: '',
                 founderAgreementExternalUrl: '',
                 founderAgreementInternalUrl: '',
->>>>>>> 62c72c8e
                 isAccountOwner: false,
                 isLoading: true,
                 created_at: Date.now(),
@@ -496,21 +438,6 @@
                                 {member.firstName[0].toUpperCase()}
                             </div>
 
-<<<<<<< HEAD
-                        {/* Actions */}
-                        <div className="flex items-center gap-2 flex-shrink-0">
-                            {!member.isLoading &&
-                                !disabled &&
-                                !member.isAccountOwner && (
-                                    <button
-                                        type="button"
-                                        onClick={() => handleRemove(member)}
-                                        className="p-1 text-gray-400 hover:text-red-500"
-                                    >
-                                        <FiX size={18} />
-                                    </button>
-                                )}
-=======
                             {/* Info */}
                             <div className="w-full">
                                 <div className="font-medium text-gray-900 truncate text-center text-sm" style={{ width: '90px', margin: '0 auto' }}>
@@ -520,7 +447,6 @@
                                     {member.title}
                                 </div>
                             </div>
->>>>>>> 62c72c8e
                         </div>
                     </div>
                 ))}
