import { useState } from 'react';
import {
    Button,
    TextInput,
    TextArea,
    ProgressSteps,
    SocialLinks,
} from '@/components';
import type { UserDetailsFormProps, UserDetailsData } from '@/types/auth';
import { validateSocialLink } from '@/utils/form-validation';
import { SocialLink } from '@/types';

<<<<<<< HEAD
const LINKEDIN_REGEX =
    /^(https?:\/\/)?([\w]+\.)?linkedin\.com\/(pub|in|profile)\/([-a-zA-Z0-9]+)\/?$/;

=======
>>>>>>> af89cfa3
export function UserDetailsForm({
    onSubmit,
    isLoading,
    errors,
    initialData,
}: UserDetailsFormProps) {
    const [formData, setFormData] = useState<UserDetailsData>({
        firstName: initialData?.firstName || '',
        lastName: initialData?.lastName || '',
        position: initialData?.position || '',
        bio: initialData?.bio || '',
        socials: initialData?.socials || [],
    });

<<<<<<< HEAD
    const [isValid, setIsValid] = useState(false);

    useEffect(() => {
        const hasAllFields = Object.values(formData).every((value) =>
            value.trim()
        );
        const isLinkedInValid = LINKEDIN_REGEX.test(formData.linkedIn);
        setIsValid(hasAllFields && isLinkedInValid);
    }, [formData]);
=======
    const checkForm = () => {
        const hasAllFields = Object.values(formData).every((value) =>
            Array.isArray(value) ? true : value.trim()
        );
        const hasValidSocials = formData.socials.every(validateSocialLink);
        const isValid = hasValidSocials && hasAllFields;
        return isValid;
    };
>>>>>>> af89cfa3

    const handleSubmit = async (e: React.FormEvent) => {
        e.preventDefault();
        if (checkForm()) {
            await onSubmit(formData);
        }
    };

    const handleChange = (
        e: React.ChangeEvent<HTMLInputElement | HTMLTextAreaElement>
    ) => {
        const { name, value } = e.target;
        setFormData((prev) => ({
            ...prev,
            [name]: value,
        }));
    };

    const handleSocialsChange = (socials: SocialLink[]) => {
        setFormData((prev) => ({
            ...prev,
            socials,
        }));
    };

    const handleRemoveSocial = (social: SocialLink) => {
        const socials = formData.socials;
        setFormData((prev) => ({
            ...prev,
            socials: socials.filter((s) => s.id !== social.id),
        }));
    };

    return (
        <div className="w-full max-w-2xl mx-auto p-6 bg-white rounded-lg shadow-md">
            <ProgressSteps currentStep={1} />

            <h2 className="text-2xl font-semibold text-center mb-2">
                Onboard by SPUR
            </h2>

            <p className="text-gray-600 text-center mb-6">
                To begin your application, please enter your details.
            </p>

            <form onSubmit={handleSubmit} className="space-y-4">
                <div className="grid grid-cols-1 md:grid-cols-2 gap-4">
                    <TextInput
                        label="First Name"
                        required
                        name="firstName"
                        value={formData.firstName}
                        onChange={handleChange}
                        error={errors.firstName}
                    />

                    <TextInput
                        label="Last Name"
                        required
                        name="lastName"
                        value={formData.lastName}
                        onChange={handleChange}
                        error={errors.lastName}
                    />
                </div>

                <TextInput
                    label="Position/Title"
                    required
                    name="position"
                    value={formData.position}
                    onChange={handleChange}
                    error={errors.position}
                    placeholder="e.g., CEO, Founder, CTO"
                />

                <TextArea
                    label="Bio"
                    required
                    name="bio"
                    value={formData.bio}
                    onChange={handleChange}
                    error={errors.bio}
                    placeholder="Tell us about yourself and your role (max 500 characters)"
                    maxLength={500}
                />

                <SocialLinks
                    value={formData.socials}
                    onChange={handleSocialsChange}
                    onRemove={handleRemoveSocial}
                />

                <div className="pt-4">
                    <Button
                        type="submit"
                        liquid
                        size="lg"
                        variant="primary"
                        disabled={isLoading}
                    >
<<<<<<< HEAD
                        {isLoading ? 'Saving Profile...' : 'Save Profile'}
=======
                        {isLoading
                            ? 'Saving Profile...'
                            : 'Continue to Company Details'}
>>>>>>> af89cfa3
                    </Button>
                </div>

                <p className="text-gray-600 text-center text-sm mt-4">
                    By registering, you agree to our{' '}
                    <a href="#" className="text-blue-600">
                        Terms of Service
                    </a>{' '}
                    and{' '}
                    <a href="#" className="text-blue-600">
                        Privacy Policy
                    </a>
                    .
                </p>
            </form>
        </div>
    );
}
<|MERGE_RESOLUTION|>--- conflicted
+++ resolved
@@ -10,12 +10,6 @@
 import { validateSocialLink } from '@/utils/form-validation';
 import { SocialLink } from '@/types';
 
-<<<<<<< HEAD
-const LINKEDIN_REGEX =
-    /^(https?:\/\/)?([\w]+\.)?linkedin\.com\/(pub|in|profile)\/([-a-zA-Z0-9]+)\/?$/;
-
-=======
->>>>>>> af89cfa3
 export function UserDetailsForm({
     onSubmit,
     isLoading,
@@ -30,17 +24,6 @@
         socials: initialData?.socials || [],
     });
 
-<<<<<<< HEAD
-    const [isValid, setIsValid] = useState(false);
-
-    useEffect(() => {
-        const hasAllFields = Object.values(formData).every((value) =>
-            value.trim()
-        );
-        const isLinkedInValid = LINKEDIN_REGEX.test(formData.linkedIn);
-        setIsValid(hasAllFields && isLinkedInValid);
-    }, [formData]);
-=======
     const checkForm = () => {
         const hasAllFields = Object.values(formData).every((value) =>
             Array.isArray(value) ? true : value.trim()
@@ -49,7 +32,6 @@
         const isValid = hasValidSocials && hasAllFields;
         return isValid;
     };
->>>>>>> af89cfa3
 
     const handleSubmit = async (e: React.FormEvent) => {
         e.preventDefault();
@@ -151,13 +133,7 @@
                         variant="primary"
                         disabled={isLoading}
                     >
-<<<<<<< HEAD
                         {isLoading ? 'Saving Profile...' : 'Save Profile'}
-=======
-                        {isLoading
-                            ? 'Saving Profile...'
-                            : 'Continue to Company Details'}
->>>>>>> af89cfa3
                     </Button>
                 </div>
 
@@ -175,4 +151,4 @@
             </form>
         </div>
     );
-}
+}