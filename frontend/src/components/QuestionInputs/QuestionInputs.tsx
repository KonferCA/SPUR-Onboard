--- conflicted
+++ resolved
@@ -6,16 +6,10 @@
     TeamMembers,
     DateInput,
 } from '@/components';
-<<<<<<< HEAD
-import { Question } from '@/config/forms';
-import { FormField } from '@/types';
-import { FC, useRef, useEffect } from 'react';
-=======
 import type { DropdownOption, UploadableFile } from '@/components';
 import type { Question } from '@/config/forms';
 import type { FormField } from '@/types';
-import type { FC } from 'react';
->>>>>>> feeb2a6a
+import { FC, useRef, useEffect } from 'react';
 import { cva } from 'class-variance-authority';
 import FundingStructure, {
     type FundingStructureModel,
