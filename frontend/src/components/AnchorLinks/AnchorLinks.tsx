--- conflicted
+++ resolved
@@ -39,18 +39,18 @@
      * are desired on top of scrolling to the target.
      */
     onClick?:
-        | ((
-              link: ControlledLink,
-              event:
-                  | React.MouseEvent<HTMLLIElement, MouseEvent>
-                  | React.KeyboardEvent<HTMLLIElement>
-          ) => void)
-        | ((
-              link: ControlledLink,
-              event:
-                  | React.MouseEvent<HTMLLIElement, MouseEvent>
-                  | React.KeyboardEvent<HTMLLIElement>
-          ) => Promise<void>);
+    | ((
+        link: ControlledLink,
+        event:
+            | React.MouseEvent<HTMLLIElement, MouseEvent>
+            | React.KeyboardEvent<HTMLLIElement>
+    ) => void)
+    | ((
+        link: ControlledLink,
+        event:
+            | React.MouseEvent<HTMLLIElement, MouseEvent>
+            | React.KeyboardEvent<HTMLLIElement>
+    ) => Promise<void>);
     /*
      * Sets the scrolling to manual. Use the onClick prop to handle.
      */
@@ -186,12 +186,12 @@
     );
 
     return (
-<<<<<<< HEAD
         <ul className={getRootListStyles({ yGap })}>
             {controlledLinks.map((link, idx) => (
                 <li
                     key={link.label}
-                    onClick={async (e) => onClick && (await onClick(link, e))}
+                    onKeyUp={handleClick(link)}
+                    onClick={handleClick(link)}
                     className="cursor-pointer"
                 >
                     {manualScroll ? (
@@ -212,16 +212,6 @@
                             )}
                         </a>
                     ) : (
-=======
-        <div>
-            <ul className="flex flex-col gap-2">
-                {controlledLinks.map((link, idx) => (
-                    <li
-                        key={link.label}
-                        onKeyUp={handleClick(link)}
-                        onClick={handleClick(link)}
-                    >
->>>>>>> cb807232
                         <ScrollLink
                             to={link.el ?? link.target}
                             offset={link.offset}
