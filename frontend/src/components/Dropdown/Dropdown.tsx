import { Fragment } from 'react';
import {
    Listbox,
    ListboxButton,
    ListboxOption,
    ListboxOptions,
    Transition,
} from '@headlessui/react';
import { FiChevronDown } from 'react-icons/fi';
<<<<<<< HEAD
import { RxCheck } from 'react-icons/rx';
import { Badge } from '../Badge';
=======
import { useRandomId } from '@/hooks/useRandomId';
>>>>>>> cb807232

export interface DropdownOption {
    id: string | number;
    label: string;
    value: string;
}

export interface DropdownProps {
    label?: string;
    options: DropdownOption[];
    value: DropdownOption | DropdownOption[] | null;
    onChange: (value: DropdownOption | DropdownOption[]) => void;
    placeholder?: string;
    required?: boolean;
    multiple?: boolean;
    error?: string;
}

const Dropdown: React.FC<DropdownProps> = ({
    label,
    options,
    value,
    onChange,
    required = false,
    placeholder = 'Select',
    multiple,
    error,
}) => {
    const dropdownID = useRandomId();

    const renderSelectedValue = () => {
        if (Array.isArray(value) && value.length > 0) {
            return (
<<<<<<< HEAD
                <ul className="flex flex-wrap gap-2">
                    {value.map((v) => (
                        <Badge key={v.id} text={v.label} />
                    ))}
                </ul>
=======
                <span className="block truncate text-base">
                    {value.map((v) => v.label).join(', ')}
                </span>
>>>>>>> cb807232
            );
        }

        if (!Array.isArray(value) && value?.label) {
            return (
                <span className="block truncate text-base">{value.label}</span>
            );
        }

        return (
            <span className="block truncate text-base text-gray-400">
                {placeholder}
            </span>
        );
    };

    return (
        <div className="w-full max-w-full">
            {label && (
                <div className="flex justify-between items-center mb-1">
                    <label
                        htmlFor={dropdownID}
                        className="block text-sm font-medium text-gray-900"
                    >
                        {label}
                    </label>
                    {required && (
                        <span className="text-sm text-gray-500">Required</span>
                    )}
                </div>
            )}
            <Listbox value={value} onChange={onChange} multiple={multiple}>
                <div className="relative">
<<<<<<< HEAD
                    <ListboxButton
=======
                    <Listbox.Button
                        id={dropdownID}
>>>>>>> cb807232
                        className={`relative w-full py-4 px-4 text-left bg-white rounded-lg border ${
                            error ? 'border-red-500' : 'border-gray-300'
                        } cursor-pointer focus:outline-none focus-visible:ring-2 ${
                            error
                                ? 'focus-visible:ring-red-500'
                                : 'focus-visible:ring-blue-500'
                        }`}
                    >
                        {renderSelectedValue()}
                        <span className="absolute inset-y-0 right-0 flex items-center pr-4">
                            <FiChevronDown
                                className="h-5 w-5 text-gray-400"
                                aria-hidden="true"
                            />
                        </span>
                    </ListboxButton>

                    <Transition
                        as={Fragment}
                        leave="transition ease-in duration-100"
                        leaveFrom="opacity-100"
                        leaveTo="opacity-0"
                    >
                        <ListboxOptions className="absolute w-full py-1 mt-1 overflow-auto bg-white rounded-lg shadow-lg max-h-60 ring-1 ring-black ring-opacity-5 focus:outline-none z-10">
                            {options.map((option) => (
                                <ListboxOption
                                    key={option.id}
                                    className={({ focus, selected }) =>
                                        `cursor-pointer select-none relative py-3 px-4 ${
                                            focus || selected
                                                ? 'bg-gray-100'
                                                : 'text-gray-900'
                                        }`
                                    }
                                    value={option}
                                >
                                    {({ selected }) => (
                                        <div className="flex items-center gap-2">
                                            {selected && (
                                                <RxCheck className="w-4 h-4 text-green-500" />
                                            )}
                                            <span
                                                className={`block truncate ${
                                                    selected
                                                        ? 'font-medium'
                                                        : 'font-normal'
                                                }`}
                                            >
                                                {option.label}
                                            </span>
                                        </div>
                                    )}
                                </ListboxOption>
                            ))}
                        </ListboxOptions>
                    </Transition>
                </div>
            </Listbox>
            {error && <p className="mt-1 text-sm text-red-500">{error}</p>}
        </div>
    );
};

export { Dropdown };<|MERGE_RESOLUTION|>--- conflicted
+++ resolved
@@ -7,12 +7,9 @@
     Transition,
 } from '@headlessui/react';
 import { FiChevronDown } from 'react-icons/fi';
-<<<<<<< HEAD
 import { RxCheck } from 'react-icons/rx';
-import { Badge } from '../Badge';
-=======
+import { Badge } from '@/components';
 import { useRandomId } from '@/hooks/useRandomId';
->>>>>>> cb807232
 
 export interface DropdownOption {
     id: string | number;
@@ -46,17 +43,13 @@
     const renderSelectedValue = () => {
         if (Array.isArray(value) && value.length > 0) {
             return (
-<<<<<<< HEAD
                 <ul className="flex flex-wrap gap-2">
                     {value.map((v) => (
-                        <Badge key={v.id} text={v.label} />
+                        <li key={v.id}>
+                            <Badge text={v.label} />
+                        </li>
                     ))}
                 </ul>
-=======
-                <span className="block truncate text-base">
-                    {value.map((v) => v.label).join(', ')}
-                </span>
->>>>>>> cb807232
             );
         }
 
@@ -90,19 +83,13 @@
             )}
             <Listbox value={value} onChange={onChange} multiple={multiple}>
                 <div className="relative">
-<<<<<<< HEAD
                     <ListboxButton
-=======
-                    <Listbox.Button
                         id={dropdownID}
->>>>>>> cb807232
-                        className={`relative w-full py-4 px-4 text-left bg-white rounded-lg border ${
-                            error ? 'border-red-500' : 'border-gray-300'
-                        } cursor-pointer focus:outline-none focus-visible:ring-2 ${
-                            error
+                        className={`relative w-full py-4 px-4 text-left bg-white rounded-lg border ${error ? 'border-red-500' : 'border-gray-300'
+                            } cursor-pointer focus:outline-none focus-visible:ring-2 ${error
                                 ? 'focus-visible:ring-red-500'
                                 : 'focus-visible:ring-blue-500'
-                        }`}
+                            }`}
                     >
                         {renderSelectedValue()}
                         <span className="absolute inset-y-0 right-0 flex items-center pr-4">
@@ -124,10 +111,9 @@
                                 <ListboxOption
                                     key={option.id}
                                     className={({ focus, selected }) =>
-                                        `cursor-pointer select-none relative py-3 px-4 ${
-                                            focus || selected
-                                                ? 'bg-gray-100'
-                                                : 'text-gray-900'
+                                        `cursor-pointer select-none relative py-3 px-4 ${focus || selected
+                                            ? 'bg-gray-100'
+                                            : 'text-gray-900'
                                         }`
                                     }
                                     value={option}
@@ -138,11 +124,10 @@
                                                 <RxCheck className="w-4 h-4 text-green-500" />
                                             )}
                                             <span
-                                                className={`block truncate ${
-                                                    selected
-                                                        ? 'font-medium'
-                                                        : 'font-normal'
-                                                }`}
+                                                className={`block truncate ${selected
+                                                    ? 'font-medium'
+                                                    : 'font-normal'
+                                                    }`}
                                             >
                                                 {option.label}
                                             </span>
