import { getApiUrl, HttpStatusCode } from '@utils';
import { ApiError } from './errors';

interface CreateCompanyResponse {
<<<<<<< HEAD
  ID: string;
  OwnerUserID: string;
  Name: string;
  Description: string | null;
  IsVerified: boolean;
  CreatedAt: string;
  UpdatedAt: string;
=======
    ID: string;
    OwnerUserID: string;
    Name: string;
    Description: string | null;
    IsVerified: boolean;
    CreatedAt: string;
    UpdatedAt: string;
>>>>>>> 39e5d4a5
}

export async function createCompany(
    ownerUserId: string,
    name: string,
    description?: string
): Promise<CreateCompanyResponse> {
    const url = getApiUrl('/companies');
    const body = {
        owner_user_id: ownerUserId,
        name,
        description,
    };

    const res = await fetch(url, {
        method: 'POST',
        body: JSON.stringify(body),
        headers: {
            'Content-Type': 'application/json',
        },
    });

    const json = await res.json();

    if (res.status !== HttpStatusCode.CREATED) {
        throw new ApiError('Failed to create company', res.status, json);
    }

    return json as CreateCompanyResponse;
}

export async function getCompany(
    accessToken: string
): Promise<CreateCompanyResponse | null> {
    const url = getApiUrl('/company');

    const res = await fetch(url, {
        method: 'GET',
        headers: {
            Authorization: `Bearer ${accessToken}`,
        },
    });

    const json = await res.json();

    if (res.status === HttpStatusCode.NOT_FOUND) {
        return null;
    }

    if (res.status !== HttpStatusCode.OK) {
        throw new ApiError('Failed to create company', res.status, json);
    }

    return json as CreateCompanyResponse;
}<|MERGE_RESOLUTION|>--- conflicted
+++ resolved
@@ -2,15 +2,6 @@
 import { ApiError } from './errors';
 
 interface CreateCompanyResponse {
-<<<<<<< HEAD
-  ID: string;
-  OwnerUserID: string;
-  Name: string;
-  Description: string | null;
-  IsVerified: boolean;
-  CreatedAt: string;
-  UpdatedAt: string;
-=======
     ID: string;
     OwnerUserID: string;
     Name: string;
@@ -18,7 +9,6 @@
     IsVerified: boolean;
     CreatedAt: string;
     UpdatedAt: string;
->>>>>>> 39e5d4a5
 }
 
 export async function createCompany(
@@ -39,6 +29,7 @@
         headers: {
             'Content-Type': 'application/json',
         },
+        credentials: 'include'
     });
 
     const json = await res.json();
@@ -60,6 +51,7 @@
         headers: {
             Authorization: `Bearer ${accessToken}`,
         },
+        credentials: 'include'
     });
 
     const json = await res.json();
