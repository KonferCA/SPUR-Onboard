--- conflicted
+++ resolved
@@ -80,7 +80,6 @@
     return;
 }
 
-<<<<<<< HEAD
 export async function getTeamMembers(
     accessToken: string,
     companyId: string
@@ -101,7 +100,8 @@
     const json = await res.json();
     const teamMembers = json.team_members || [] as TeamMemberResponse[];
     return teamMembers.map((member: TeamMemberResponse) => snakeToCamel(member) as TeamMember);
-=======
+}
+
 export interface UploadTeamMemberDocumentData {
     memberId: string;
     companyId: string;
@@ -142,5 +142,4 @@
     }
 
     return snakeToCamel(json) as UploadTeamMemberDocumentResponse;
->>>>>>> ff4db600
 }