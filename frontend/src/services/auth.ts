--- conflicted
+++ resolved
@@ -34,23 +34,6 @@
 export interface RegisterReponse extends AuthResponse {}
 export interface SigninResponse extends AuthResponse {}
 
-<<<<<<< HEAD
-=======
-const AUTH_TOKEN_KEY = 'auth_token';
-
-function setAccessToken(token: string | null) {
-    if (token) {
-        localStorage.setItem(AUTH_TOKEN_KEY, token);
-    } else {
-        localStorage.removeItem(AUTH_TOKEN_KEY);
-    }
-}
-
-function getAccessToken(): string | null {
-    return localStorage.getItem(AUTH_TOKEN_KEY);
-}
-
->>>>>>> 32809799
 /**
  * Registers a user if the given email is not already registered.
  */
@@ -78,12 +61,7 @@
         );
     }
 
-<<<<<<< HEAD
     const json = await res.json();
-=======
-    // Store the access token
-    setAccessToken(json.access_token);
->>>>>>> 32809799
     return json as RegisterReponse;
 }
 
@@ -114,12 +92,7 @@
         );
     }
 
-<<<<<<< HEAD
     const json = await res.json();
-=======
-    // Store the access token
-    setAccessToken(json.access_token);
->>>>>>> 32809799
     return json as SigninResponse;
 }
 
@@ -143,51 +116,7 @@
     }
 
     const json = await res.json();
-<<<<<<< HEAD
-
-    return json as AuthResponse;
-=======
-    setAccessToken(json.access_token);
     return json.access_token;
-}
-
-// Add this utility function to handle API requests with auto-refresh
-export async function fetchWithAuth(url: string, options: RequestInit = {}) {
-    // Ensure credentials are included
-    options.credentials = 'include';
-    
-    // Add access token if available
-    const accessToken = getAccessToken();
-    if (accessToken) {
-        options.headers = {
-            ...options.headers,
-            'Authorization': `Bearer ${accessToken}`
-        };
-    }
-    
-    let response = await fetch(url, options);
-    
-    if (response.status === 401) {
-        // Try to refresh the token
-        try {
-            const newAccessToken = await refreshAccessToken();
-            
-            // Add the new access token to headers
-            const headers = new Headers(options.headers);
-            headers.set('Authorization', `Bearer ${newAccessToken}`);
-            options.headers = headers;
-            
-            // Retry the original request
-            response = await fetch(url, options);
-        } catch (error) {
-            // If refresh fails, throw error to trigger logout
-            setAccessToken(null);
-            throw new ApiError('Authentication failed', 401, {});
-        }
-    }
-    
-    return response;
->>>>>>> 32809799
 }
 
 /**
@@ -213,10 +142,7 @@
             Authorization: `Bearer ${accessToken}`,
         },
     });
-<<<<<<< HEAD
+  
     const body = await res.json();
     return res.status === HttpStatusCode.OK && body.verified;
-=======
-    setAccessToken(null);
->>>>>>> 32809799
 }