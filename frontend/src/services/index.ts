<<<<<<< HEAD
export {
    register,
    signin,
    signout,
    refreshAccessToken,
    type AuthResponse,
    type SigninResponse,
    type RegisterReponse
} from './auth';

export {
    RegisterError,
    ApiError,
    API_ERROR,
    REGISTER_ERROR
} from './errors';

export {
    createProject
} from './project';

export {
    createCompany,
    getCompany
} from './company';

export {
    uploadFile
} from './storage';

export {
    checkVerificationStatus,
    handleEmailVerificationRedirect,
    isVerificationRedirect
} from './verification';
=======
export { register, signin, signout } from './auth';
export { RegisterError, ApiError, API_ERROR, REGISTER_ERROR } from './errors';
export { createProject } from './project';
export { createCompany, getCompany } from './company';
export { uploadFile } from './storage';
export { getUserProfile, updateUserProfile } from './user';
export * from './company'
export { checkVerificationStatus,  handleEmailVerificationRedirect } from './verification';
>>>>>>> 32809799
<|MERGE_RESOLUTION|>--- conflicted
+++ resolved
@@ -1,4 +1,3 @@
-<<<<<<< HEAD
 export {
     register,
     signin,
@@ -8,6 +7,10 @@
     type SigninResponse,
     type RegisterReponse
 } from './auth';
+
+export { 
+    getUserProfile, updateUserProfile
+} from './user';
 
 export {
     RegisterError,
@@ -33,14 +36,4 @@
     checkVerificationStatus,
     handleEmailVerificationRedirect,
     isVerificationRedirect
-} from './verification';
-=======
-export { register, signin, signout } from './auth';
-export { RegisterError, ApiError, API_ERROR, REGISTER_ERROR } from './errors';
-export { createProject } from './project';
-export { createCompany, getCompany } from './company';
-export { uploadFile } from './storage';
-export { getUserProfile, updateUserProfile } from './user';
-export * from './company'
-export { checkVerificationStatus,  handleEmailVerificationRedirect } from './verification';
->>>>>>> 32809799
+} from './verification';