--- conflicted
+++ resolved
@@ -3,11 +3,6 @@
 @tailwind base;
 @tailwind components;
 @tailwind utilities;
-
-body {
-<<<<<<< HEAD
-    font-family: 'Kanit', sans-serif;
-}
 
 @layer base {
     :root {
@@ -37,6 +32,7 @@
         --chart-5: 27 87% 67%;
         --radius: 0.5rem;
     }
+
     .dark {
         --background: 0 0% 3.9%;
         --foreground: 0 0% 98%;
@@ -69,10 +65,9 @@
     * {
         @apply border-border outline-ring/50;
     }
+
     body {
         @apply bg-background text-foreground;
+        font-family: "Kanit", sans-serif;
     }
-=======
-    font-family: "Kanit", sans-serif;
->>>>>>> cb807232
 }