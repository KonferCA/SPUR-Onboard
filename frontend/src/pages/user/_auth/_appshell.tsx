--- conflicted
+++ resolved
@@ -1,16 +1,9 @@
-<<<<<<< HEAD
-import { createFileRoute, Outlet } from '@tanstack/react-router';
 // import { FiFolder, FiBook, FiStar, FiUser } from 'react-icons/fi';
 import { FiFolder } from 'react-icons/fi';
 import { DashboardTemplate } from '@templates';
-=======
-import { createFileRoute, Outlet, Link } from '@tanstack/react-router'
-import { FiFolder, FiBook, FiStar, FiUser } from 'react-icons/fi'
-import { DashboardTemplate } from '@templates'
-import { useNavigate, useLocation } from '@tanstack/react-router'
-import { useAuth } from '@contexts'
-import { SETTINGS_ROUTES } from '@/constants/settings'
->>>>>>> 83bf9da9
+import { createFileRoute, Outlet, Link } from '@tanstack/react-router';
+import { useLocation } from '@tanstack/react-router';
+import { SETTINGS_ROUTES } from '@/constants/settings';
 
 export const Route = createFileRoute('/user/_auth/_appshell')({
     component: RouteComponent,
@@ -29,7 +22,40 @@
 // ];
 
 function RouteComponent() {
-<<<<<<< HEAD
+    const location = useLocation();
+
+    const isSettingsPage = location.pathname.includes('/settings');
+
+    // Settings sidebar
+    const SettingsSidebar = isSettingsPage ? (
+        <div className="w-64 bg-white border-r border-gray-200">
+            <div className="p-6">
+                <h2 className="text-lg font-medium text-gray-900 mb-4">
+                    Settings
+                </h2>
+                <nav className="space-y-1">
+                    {SETTINGS_ROUTES.map((route) => (
+                        <Link
+                            key={route.path}
+                            to={route.path}
+                            className={`
+                flex items-center gap-2 px-3 py-2 text-sm font-medium rounded-md
+                ${
+                    location.pathname === route.path
+                        ? 'bg-gray-50 text-gray-900'
+                        : 'text-gray-600 hover:bg-gray-50 hover:text-gray-900'
+                }
+              `}
+                        >
+                            {route.icon}
+                            {route.label}
+                        </Link>
+                    ))}
+                </nav>
+            </div>
+        </div>
+    ) : null;
+
     const userActions = (
         <div className="relative">
             <button className="p-2 text-gray-600 hover:text-gray-900 rounded-full">
@@ -40,77 +66,12 @@
     );
 
     return (
-        <DashboardTemplate menuItems={userMenuItems} actions={userActions}>
+        <DashboardTemplate
+            menuItems={userMenuItems}
+            actions={userActions}
+            customSidebar={SettingsSidebar}
+        >
             <Outlet />
         </DashboardTemplate>
     );
-=======
-  const navigate = useNavigate()
-  const location = useLocation()
-  const { companyId } = useAuth()
-
-  const isSettingsPage = location.pathname.includes('/settings')
-
-  // Settings sidebar
-  const SettingsSidebar = isSettingsPage ? (
-    <div className="w-64 bg-white border-r border-gray-200">
-      <div className="p-6">
-        <h2 className="text-lg font-medium text-gray-900 mb-4">
-          Settings
-        </h2>
-        <nav className="space-y-1">
-          {SETTINGS_ROUTES.map((route) => (
-            <Link
-              key={route.path}
-              to={route.path}
-              className={`
-                flex items-center gap-2 px-3 py-2 text-sm font-medium rounded-md
-                ${
-                  location.pathname === route.path
-                    ? 'bg-gray-50 text-gray-900'
-                    : 'text-gray-600 hover:bg-gray-50 hover:text-gray-900'
-                }
-              `}
-            >
-              {route.icon}
-              {route.label}
-            </Link>
-          ))}
-        </nav>
-      </div>
-    </div>
-  ) : null
-
-  const userActions = (
-    <>
-      <button
-        onClick={() =>
-          !companyId
-            ? navigate({ to: '/user/company/new' })
-            : navigate({ to: '/user/project/new' })
-        }
-        className="px-4 py-2 bg-gray-800 text-white text-sm font-medium rounded-md hover:bg-gray-700 disabled:opacity-50 disabled:cursor-not-allowed"
-      >
-        {!companyId ? 'Create company' : 'Submit a project'}
-      </button>
-      <div className="relative">
-        <button className="p-2 text-gray-600 hover:text-gray-900 rounded-full">
-          <span className="sr-only">User menu</span>
-          <div className="w-8 h-8 bg-gray-200 rounded-full" />
-        </button>
-      </div>
-    </>
-  )
-
-  return (
-    <DashboardTemplate
-      menuItems={userMenuItems}
-      navTabs={userNavTabs}
-      actions={userActions}
-      customSidebar={SettingsSidebar}
-    >
-      <Outlet />
-    </DashboardTemplate>
-  )
->>>>>>> 83bf9da9
 }