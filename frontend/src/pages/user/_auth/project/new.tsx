import React from 'react';
import { createFileRoute } from '@tanstack/react-router';
import { useEffect, useRef } from 'react';
import { createProject } from '@/services/project';
import { useAuth } from '@/contexts';
import { useNavigate } from '@tanstack/react-router';

const NewProjectPage = () => {
    const navigate = useNavigate();
    const { accessToken } = useAuth();
    const hasTriggeredFetchRef = useRef(false);

<<<<<<< HEAD
=======
    // biome-ignore lint/correctness/useExhaustiveDependencies: lint has problem with navigate not being in the list of dependencies but the function never changes so it is ok to leave it out
>>>>>>> cb807232
    useEffect(() => {
        if (!accessToken || hasTriggeredFetchRef.current) return;

        // create project on mount
        const newProject = async () => {
            const project = await createProject(accessToken);
<<<<<<< HEAD
            navigate({ to: `/user/project/${project.id}/form` });
=======
            navigate({ to: `/user/project/${project.id}/form`, replace: true });
>>>>>>> cb807232
        };

        hasTriggeredFetchRef.current = true;

        newProject();
    }, [accessToken]);

    return (
        <div className="min-h-screen flex items-center justify-center">
            <div className="animate-spin rounded-full h-8 w-8 border-b-2 border-gray-900" />
        </div>
    );
};

export const Route = createFileRoute('/user/_auth/project/new')({
    component: React.memo(NewProjectPage),
});<|MERGE_RESOLUTION|>--- conflicted
+++ resolved
@@ -10,21 +10,14 @@
     const { accessToken } = useAuth();
     const hasTriggeredFetchRef = useRef(false);
 
-<<<<<<< HEAD
-=======
     // biome-ignore lint/correctness/useExhaustiveDependencies: lint has problem with navigate not being in the list of dependencies but the function never changes so it is ok to leave it out
->>>>>>> cb807232
     useEffect(() => {
         if (!accessToken || hasTriggeredFetchRef.current) return;
 
         // create project on mount
         const newProject = async () => {
             const project = await createProject(accessToken);
-<<<<<<< HEAD
-            navigate({ to: `/user/project/${project.id}/form` });
-=======
             navigate({ to: `/user/project/${project.id}/form`, replace: true });
->>>>>>> cb807232
         };
 
         hasTriggeredFetchRef.current = true;
