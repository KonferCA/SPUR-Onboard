import { createFileRoute, Link } from '@tanstack/react-router';
<<<<<<< HEAD
import { useEffect, useRef, useState, useCallback, useMemo } from 'react';
import {
    AnchorLinkItem,
    AnchorLinks,
    Button,
    DropdownOption,
    SectionDrawer,
    UploadableFile,
} from '@components';
=======
import { useEffect, useRef, useState, useCallback } from 'react';
import { isValid as isValidDate } from 'date-fns';
import { Button, type DropdownOption, type UploadableFile } from '@components';
>>>>>>> cb807232
import { IoMdArrowRoundBack } from 'react-icons/io';
import {
    getProjectFormQuestions,
    type ProjectDraft,
    saveProjectDraft,
    submitProject,
} from '@/services/project';
import {
    type GroupedProjectQuestions,
    groupProjectQuestions,
<<<<<<< HEAD
    Question,
    SectionMetadata,
=======
    type Question,
>>>>>>> cb807232
} from '@/config/forms';
import { cva } from 'class-variance-authority';
import { sanitizeHtmlId } from '@/utils/html';
import { QuestionInputs } from '@/components/QuestionInputs/QuestionInputs';
import { ConfirmationModal } from '@/components/ConfirmationModal';
import { useQuery } from '@tanstack/react-query';
import { useDebounceFn } from '@/hooks';
import { useAuth, useNotification } from '@/contexts';
import { useNavigate } from '@tanstack/react-router';
import { type ValidationError, ProjectError } from '@/components/ProjectError';
import { RecommendedFields } from '@/components/RecommendedFields';
import { useKeyboardShortcut } from '@/hooks/useKeyboardShortcut';
import { CollapsibleSection } from '@/components/CollapsibleSection';
import { AutoSaveIndicator } from '@/components/AutoSaveIndicator';
import { RecommendedField } from '@/types';
import { isValid as isValidDate } from 'date-fns';
import { scrollToTop } from '@/utils';

export const Route = createFileRoute('/user/_auth/project/$projectId/form')({
    component: ProjectFormPage,
});

const stepItemStyles = cva(
    'text-lg relative transition text-gray-400 hover:text-button-secondary-100 hover:cursor-pointer py-2',
    {
        variants: {
            active: {
                true: 'font-semibold !text-button-secondary-100',
            },
        },
    }
);

const questionGroupContainerStyles = cva('');
const questionGroupQuestionsContainerStyles = cva('space-y-6');

const isEmptyValue = (value: unknown, type: string): boolean => {
    if (value === null || value === undefined) {
        return true;
    }

    switch (type) {
        case 'textinput':
        case 'textarea':
            return (value as string).trim() === '';
        case 'select':
        case 'multiselect':
            return (value as string).length === 0;
        case 'date':
            return isValidDate(value);
        default:
            return false;
    }
};

function ProjectFormPage() {
    const notification = useNotification();
    const { projectId: currentProjectId } = Route.useParams();
    const navigate = useNavigate({
        from: `/user/project/${currentProjectId}/form`,
    });
    const { accessToken, companyId } = useAuth();
    const { data: questionData, isLoading: loadingQuestions } = useQuery({
        //@ts-ignore generic type inference error here (tanstack problem)
        queryKey: ['projectFormQuestions', accessToken, currentProjectId],
        queryFn: async () => {
            if (!accessToken || !currentProjectId) {
                return;
            }

            const data = await getProjectFormQuestions(
                accessToken,
                currentProjectId
            );
            return data;
        },
        enabled: !!currentProjectId,
        refetchOnReconnect: true,
        refetchOnWindowFocus: false,
        refetchOnMount: true,
    });

    const [groupedQuestions, setGroupedQuestions] = useState<
        GroupedProjectQuestions[]
    >([]);
    const [sectionsMetadata, setSectionMetadata] = useState<SectionMetadata[]>(
        []
    );
    const [currentStep, setCurrentStep] = useState<number>(0);
    const dirtyInputRef = useRef<Map<string, ProjectDraft>>(new Map());
    const [showSubmitModal, setShowSubmitModal] = useState(false);
    const [showRecommendedModal, setShowRecommendedModal] = useState(false);
    const [validationErrors, setValidationErrors] = useState<ValidationError[]>(
        []
    );
    const [recommendedFields, setRecommendedFields] = useState<
        RecommendedField[]
    >([]);
    const [autosaveStatus, setAutosaveStatus] = useState<
        'idle' | 'saving' | 'success' | 'error'
    >('idle');
    const [isSaving, setIsSaving] = useState(false);
    const [isMobile, setIsMobile] = useState(false);

    const autosave = useDebounceFn(
        async () => {
            if (!currentProjectId || !accessToken || !companyId || isSaving) {
                return;
            }

            // find all dirty inputs and create params while clearing dirty flags
            const dirtyInputsSnapshot: ProjectDraft[] = Array.from(
                dirtyInputRef.current.values()
            );
            dirtyInputRef.current.clear();

            setIsSaving(true);

            try {
                if (dirtyInputsSnapshot.length > 0) {
                    setAutosaveStatus('saving');

                    await new Promise((resolve) => setTimeout(resolve, 300));
                    await saveProjectDraft(
                        accessToken,
                        currentProjectId,
                        dirtyInputsSnapshot
                    );

                    setAutosaveStatus('success');
                }
            } catch (e) {
                console.error(e);
                setAutosaveStatus('error');
            } finally {
                setIsSaving(false);
            }
        },
        1500,
        [currentProjectId, accessToken, companyId, isSaving]
    );

    const handleManualSave = useCallback(async () => {
        if (!currentProjectId || !accessToken || !companyId || isSaving) {
            return;
        }

        const dirtyInputsSnapshot: ProjectDraft[] = Array.from(
            dirtyInputRef.current.values()
        );

        if (dirtyInputsSnapshot.length === 0) {
            return; // nothing to save
        }

        setIsSaving(true);
        setAutosaveStatus('saving');

        try {
            await saveProjectDraft(
                accessToken,
                currentProjectId,
                dirtyInputsSnapshot
            );
            dirtyInputRef.current.clear();
            setAutosaveStatus('success');
        } catch (error) {
            console.error(error);
            setAutosaveStatus('error');
        } finally {
            setIsSaving(false);
        }
    }, [accessToken, companyId, currentProjectId, isSaving]);

    // use the keyboard shortcut hook
    useKeyboardShortcut({ key: 's', ctrlKey: true }, handleManualSave, [
        handleManualSave,
    ]);

    const handleChange = (
        questionId: string,
        inputFieldKey: string,
        value: unknown
    ) => {
        setGroupedQuestions((prevGroups) => {
            const newGroups = prevGroups.map((group, idx) => {
                // ONLY process the current step
                if (currentStep !== idx) {
                    return group;
                }

                return {
                    ...group,
                    subSections: group.subSections.map((subsection) => ({
                        ...subsection,
                        questions: subsection.questions.map((question) => {
                            // Process file uploads separately from other field types
                            const isFileInput = question.inputFields.some(
                                (f) =>
                                    f.type === 'file' && f.key === inputFieldKey
                            );

                            if (isFileInput) {
                                // Handle file upload case
                                return {
                                    ...question,
                                    inputFields: question.inputFields.map(
                                        (field) => {
                                            if (field.key !== inputFieldKey) {
                                                return field;
                                            }

                                            const files =
                                                value as UploadableFile[];

                                            // if we're clearing files
                                            if (files.length === 0) {
                                                return {
                                                    ...field,
                                                    value: {
                                                        ...field.value,
                                                        value: [],
                                                    },
                                                };
                                            }

                                            // handle file upload state
                                            const uploadedFiles = files.filter(
                                                (f) => f.metadata?.id
                                            );
                                            if (uploadedFiles.length > 0) {
                                                dirtyInputRef.current.set(
                                                    inputFieldKey,
                                                    {
                                                        question_id:
                                                            inputFieldKey,
                                                        answer:
                                                            uploadedFiles[0]
                                                                .metadata?.id ||
                                                            '',
                                                    }
                                                );

                                                setTimeout(() => autosave(), 0);
                                            }

                                            return {
                                                ...field,
                                                value: {
                                                    ...field.value,
                                                    value: files,
                                                },
                                            };
                                        }
                                    ),
                                };
                            }

                            // handle non-file fields
                            if (question.id !== questionId) {
                                return question;
                            }

                            return {
                                ...question,
                                inputFields: question.inputFields.map(
                                    (field) => {
                                        if (field.key !== inputFieldKey) {
                                            return field;
                                        }

                                        const newValue = value;

                                        switch (field.type) {
                                            case 'select':
                                            case 'multiselect': {
                                                const choices =
                                                    value as DropdownOption[];
                                                dirtyInputRef.current.set(
                                                    questionId,
                                                    {
                                                        question_id: questionId,
                                                        answer: choices.map(
                                                            (c) => c.value
                                                        ),
                                                    }
                                                );
                                                break;
                                            }
                                            case 'date': {
                                                const date = value as Date;

                                                dirtyInputRef.current.set(
                                                    questionId,
                                                    {
                                                        question_id: questionId,
                                                        answer: date
                                                            .toISOString()
                                                            .split('T')[0],
                                                    }
                                                );
                                                break;
                                            }

                                            default:
                                                dirtyInputRef.current.set(
                                                    questionId,
                                                    {
                                                        question_id: questionId,
                                                        answer: value as
                                                            | string
                                                            | string[],
                                                    }
                                                );
                                                break;
                                        }

                                        setTimeout(() => autosave(), 0);

                                        return {
                                            ...field,
                                            value: {
                                                ...field.value,
                                                value: newValue,
                                            },
                                        };
                                    }
                                ),
                            };
                        }),
                    })),
                };
            });
            return newGroups;
        });
    };

    const handleNextStep = () => {
        setCurrentStep((curr) => {
            if (curr < groupedQuestions.length - 1) {
                return curr + 1;
            }

            return curr;
        });
        setTimeout(() => {
            scrollToTop();
        }, 120);
    };

    const handleBackStep = () => {
        setCurrentStep((curr) => {
            if (curr > 0) {
                return curr - 1;
            }

            return curr;
        });
    };

    useEffect(() => {
        const handleResize = () => {
            setIsMobile(window.innerWidth < 1536);
        };
        setTimeout(() => {
            scrollToTop();
        }, 120);

        handleResize();

        window.addEventListener('resize', handleResize);
        return () => window.removeEventListener('resize', handleResize);
    }, []);

    useEffect(() => {
        if (questionData) {
            const groups = groupProjectQuestions(questionData);
            const sections = groups.map((g) => {
                const metadata: SectionMetadata = {
                    name: g.section,
                    subSections: g.subSectionNames,
                };
                return metadata;
            });
            setGroupedQuestions(groups);
            setSectionMetadata(sections);
        }
    }, [questionData]);

    const asideLinks = useMemo<AnchorLinkItem[]>(() => {
        return sectionsMetadata[currentStep]?.subSections.map((name) => ({
            target: `#${sanitizeHtmlId(name)}`,
            label: name,
            offset: 208,
            offsetType: 'after',
        }));
    }, [currentStep, sectionsMetadata]);

    const shouldRenderQuestion = (
        question: Question,
        allQuestions: Question[]
    ) => {
        if (!question.dependentQuestionId) {
            return true;
        }

        const dependentQuestion = allQuestions.find(
            (q) => q.id === question.dependentQuestionId
        );

        if (!dependentQuestion) {
            return true;
        }

        // find the answer in the grouped questions
        let dependentAnswer: string | DropdownOption[] = '';

        for (const group of groupedQuestions) {
            for (const subSection of group.subSections) {
                const foundQuestion = subSection.questions.find(
                    (q) => q.id === question.dependentQuestionId
                );

                if (foundQuestion?.inputFields[0]?.value.value) {
                    dependentAnswer = foundQuestion.inputFields[0].value
                        .value as string | DropdownOption[];
                    break;
                }
            }
        }

        if (Array.isArray(dependentAnswer)) {
            switch (question.conditionType?.conditionTypeEnum) {
                case 'empty':
                    return dependentAnswer.length === 0;
                case 'not_empty':
                    return dependentAnswer.length > 0;
                case 'equals':
                    return dependentAnswer.every(
                        (a) => a.value === question.conditionValue
                    );
                case 'contains':
                    return (
                        dependentAnswer.findIndex(
                            (a) => a.value === question.conditionValue
                        ) !== -1
                    );
                default:
                    return true;
            }
        }
        switch (question.conditionType?.conditionTypeEnum) {
            case 'empty':
                return !dependentAnswer;
            case 'not_empty':
                return !!dependentAnswer;
            case 'equals':
                return dependentAnswer === question.conditionValue;
            case 'contains':
                return dependentAnswer.includes(question.conditionValue || '');
            default:
                return true;
        }
    };

    const handleSubmit = async () => {
        const invalidQuestions: ValidationError[] = [];
        const recommended: RecommendedField[] = [];

        let isValid = true;

        groupedQuestions.forEach((group) => {
            group.subSections.forEach((subsection) => {
                subsection.questions.forEach((question) => {
                    // if question is dependent on previous and it should be rendered
                    // then we check the answer of this input
                    if (
                        question.conditionType?.valid &&
                        !shouldRenderQuestion(question, subsection.questions)
                    ) {
                        return;
                    }

                    question.inputFields.forEach((input) => {
                        let fieldValid = true;

                        input.invalid = false;

                        if (
                            !input.required &&
                            isEmptyValue(input.value.value, input.type)
                        ) {
                            recommended.push({
                                section: group.section,
                                subsection: subsection.name,
                                questionText: question.question,
                                inputType: input.type,
                            });
                            return;
                        }

                        switch (input.type) {
                            case 'date':
                                fieldValid = isValidDate(input.value.value);
                                break;
                            case 'textarea':
                            case 'textinput':
                                if (!input.value.value) {
                                    fieldValid = false;
                                } else if (input.validations) {
                                    fieldValid = input.validations.every(
                                        (validation) =>
                                            validation.safeParse(
                                                input.value.value
                                            ).success
                                    );
                                }
                                break;
                            case 'select':
                            case 'multiselect':
                                if (
                                    !Array.isArray(input.value.value) ||
                                    !input.value.value.length
                                ) {
                                    fieldValid = false;
                                } else if (input.validations) {
                                    const values = input.value
                                        .value as string[];
                                    fieldValid = values.every((v) =>
                                        input.validations?.every(
                                            (validation) =>
                                                validation.safeParse(v).success
                                        )
                                    );
                                }
                                break;
                            default:
                                break;
                        }

                        input.invalid = !fieldValid;

                        if (!fieldValid) {
                            invalidQuestions.push({
                                section: group.section,
                                subsection: subsection.name,
                                questionText: question.question,
                                inputType: input.type,
                                required: input.required ?? false,
                                value: input.value.value,
                                reason: !input.value.value
                                    ? 'Missing required value'
                                    : 'Failed validation',
                            });

                            isValid = false;
                        }
                    });
                });
            });
        });

        setRecommendedFields(recommended);

        if (isValid) {
            setValidationErrors([]);
<<<<<<< HEAD
=======

            const recommended: Array<{
                section: string;
                subsection: string;
                questionText: string;
                inputType: string;
            }> = [];

            groupedQuestions.forEach((group) => {
                group.subSections.forEach((subsection) => {
                    subsection.questions.forEach((question) => {
                        if (
                            question.conditionType?.valid &&
                            !shouldRenderQuestion(
                                question,
                                subsection.questions
                            )
                        ) {
                            return;
                        }

                        question.inputFields.forEach((input) => {
                            if (input.required) {
                                return;
                            }

                            if (isEmptyValue(input.value.value, input.type)) {
                                recommended.push({
                                    section: group.section,
                                    subsection: subsection.name,
                                    questionText: question.question,
                                    inputType: input.type,
                                });
                            }
                        });
                    });
                });
            });

>>>>>>> cb807232
            if (recommended.length > 0) {
                setShowRecommendedModal(true);
            } else {
                setShowSubmitModal(true);
            }
        } else {
            setValidationErrors(invalidQuestions);
            setGroupedQuestions((prev) => [...prev]);
        }
    };

    const handleSubmitConfirm = async () => {
        try {
            if (!accessToken || !currentProjectId) {
                return;
            }

            await submitProject(accessToken, currentProjectId);

            notification.push({
                message:
                    'Your project has been submitted! Please give us a few weeks to review your project!',
                level: 'success',
            });

            // replace to not let them go back, it causes the creation of a new project
            navigate({ to: '/user/dashboard', replace: true });
        } catch (e) {
            notification.push({
                message:
                    'Oops, seems like something went wrong. Please try again later.',
                level: 'error',
            });
            console.error(e);
        }
    };

    const handleErrorClick = (section: string, subsectionId: string) => {
        const sectionIndex = groupedQuestions.findIndex(
            (group) => group.section === section
        );

        if (sectionIndex !== -1) {
            setCurrentStep(sectionIndex);

            setTimeout(() => {
                const element = document.getElementById(subsectionId);

                if (element) {
                    element.scrollIntoView({ behavior: 'smooth' });
                }
            }, 100);
        }
    };

    // TODO: make a better loading screen
    if (groupedQuestions.length < 1 || loadingQuestions) return null;

    return (
        <div className="min-h-screen">
            <div className="fixed top-0 left-0 right-0 z-50">
                <nav className="bg-white h-16 border-b border-gray-200">
                    <div className="h-full px-4 flex items-center">
                        <Link
                            to="/user/dashboard"
                            className="transition p-2 rounded-lg hover:bg-gray-100 flex items-center gap-2"
                        >
                            <IoMdArrowRoundBack />
                            <span> Back to dashboard </span>
                        </Link>
                    </div>
                </nav>

                <AutoSaveIndicator status={autosaveStatus} />

                <div className="bg-white border-b border-gray-200">
                    <div className="relative">
                        <div className="flex items-center py-4">
                            <div className="hidden md:block absolute left-0">
                                <h1 className="text-lg font-semibold text-gray-900 pl-6">
                                    {groupedQuestions[currentStep]?.section}
                                </h1>
                            </div>

                            <div className="flex-1 flex justify-center overflow-x-auto px-6">
                                <nav className="relative overflow-x-auto">
                                    <ul className="flex items-center space-x-8 overflow-x-auto">
                                        {groupedQuestions.map((group, idx) => (
                                            <li
                                                key={`step_${group.section}`}
                                                className={stepItemStyles({
                                                    active: currentStep === idx,
                                                })}
                                                onKeyUp={() =>
                                                    setCurrentStep(idx)
                                                }
                                                onClick={() =>
                                                    setCurrentStep(idx)
                                                }
                                            >
                                                <span className="text-nowrap">
                                                    {group.section}
                                                </span>
                                                {currentStep === idx && (
                                                    <div className="absolute bottom-0 left-0 w-full h-1 bg-button-secondary-100" />
                                                )}
                                            </li>
                                        ))}
                                    </ul>
                                    <div className="absolute bottom-0 left-0 w-full h-[2px] bg-gray-200" />
                                </nav>
                            </div>
                        </div>
                    </div>
                </div>
            </div>

            <div className="pt-52">
                <div className="hidden 2xl:block fixed w-60 3xl:w-80 max-h-96 overflow-y-auto left-12">
                    <AnchorLinks links={asideLinks} />
                </div>
                <div className="hidden 2xl:block fixed w-60 3xl:w-80 right-12">
                    {validationErrors.length > 0 && (
                        <ProjectError
                            errors={validationErrors}
                            onErrorClick={handleErrorClick}
                        />
                    )}
                </div>

                <form className="space-y-12 p-4 lg:p-0 lg:max-w-4xl lg:mx-auto">
                    {groupedQuestions[currentStep].subSections.map(
                        (subsection) => (
                            <div
                                id={sanitizeHtmlId(subsection.name)}
                                key={subsection.name}
                                className={questionGroupContainerStyles()}
                            >
                                <CollapsibleSection title={subsection.name}>
                                    <div
                                        className={questionGroupQuestionsContainerStyles()}
                                    >
<<<<<<< HEAD
                                        {subsection.questions.map((q) =>
                                            shouldRenderQuestion(
                                                q,
                                                subsection.questions
                                            ) ? (
                                                <QuestionInputs
                                                    key={q.id}
                                                    question={q}
                                                    onChange={handleChange}
                                                    fileUploadProps={
                                                        accessToken
                                                            ? {
                                                                  projectId:
                                                                      currentProjectId,
                                                                  questionId:
                                                                      q.id,
                                                                  section:
                                                                      groupedQuestions[
                                                                          currentStep
                                                                      ].section,
                                                                  subSection:
                                                                      subsection.name,
                                                                  accessToken:
                                                                      accessToken,
                                                                  enableAutosave:
                                                                      true,
                                                              }
                                                            : undefined
                                                    }
                                                />
                                            ) : null
                                        )}
=======
                                        <CollapsibleSection
                                            title={subsection.name}
                                        >
                                            <div
                                                className={questionGroupQuestionsContainerStyles()}
                                            >
                                                {subsection.questions.map(
                                                    (q) =>
                                                        shouldRenderQuestion(
                                                            q,
                                                            subsection.questions
                                                        ) ? (
                                                            <QuestionInputs
                                                                key={q.id}
                                                                question={q}
                                                                onChange={
                                                                    handleChange
                                                                }
                                                                fileUploadProps={
                                                                    accessToken
                                                                        ? {
                                                                              projectId:
                                                                                  currentProjectId,
                                                                              questionId:
                                                                                  q.id,
                                                                              section:
                                                                                  groupedQuestions[
                                                                                      currentStep
                                                                                  ]
                                                                                      .section,
                                                                              subSection:
                                                                                  subsection.name,
                                                                              accessToken:
                                                                                  accessToken,
                                                                              enableAutosave: true,
                                                                          }
                                                                        : undefined
                                                                }
                                                            />
                                                        ) : null
                                                )}
                                            </div>
                                        </CollapsibleSection>
>>>>>>> cb807232
                                    </div>
                                </CollapsibleSection>
                            </div>
                        )
                    )}
                    <div className="pb-32 flex gap-8">
                        <Button
                            variant="outline"
                            liquid
                            type="button"
                            disabled={currentStep === 0}
                            onClick={handleBackStep}
                        >
                            Back
                        </Button>

                        <Button
                            liquid
                            type="button"
                            onClick={
                                currentStep < groupedQuestions.length - 1
                                    ? handleNextStep
                                    : handleSubmit
                            }
                        >
                            {currentStep < groupedQuestions.length - 1
                                ? 'Continue'
                                : 'Submit'}
                        </Button>
                    </div>
                </form>
            </div>

            {isMobile && (
                <SectionDrawer
                    activeSection={groupedQuestions[currentStep]?.section || ''}
                    subSectionLinks={asideLinks || []}
                    validationErrors={validationErrors}
                    recommendedFields={recommendedFields}
                    onRequestChangeSection={(section) => {
                        if (isMobile) {
                            const idx = groupedQuestions.findIndex(
                                (group) => group.section === section
                            );
                            if (idx !== -1) {
                                setCurrentStep(idx);
                            }
                            return true;
                        }
                        return false;
                    }}
                />
            )}

            <ConfirmationModal
                isOpen={showRecommendedModal}
                onClose={() => setShowRecommendedModal(false)}
                primaryAction={() => setShowSubmitModal(true)}
                title="Recommended Fields"
                primaryActionText="Continue"
            >
                <RecommendedFields
                    fields={recommendedFields}
                    onFieldClick={(section, subsection) => {
                        handleErrorClick(section, subsection);
                        setShowRecommendedModal(false);
                    }}
                />
            </ConfirmationModal>

            <ConfirmationModal
                isOpen={showSubmitModal}
                onClose={() => setShowSubmitModal(false)}
                primaryAction={handleSubmitConfirm}
                title="Submit Application?"
                primaryActionText="Yes, submit it"
            >
                <div className="space-y-4">
                    <p>Have you double-checked everything in this project?</p>

                    <p>
                        Once submitted, you won't be able to make changes until
                        the application is either approved or sent back for
                        review.
                    </p>
                </div>
            </ConfirmationModal>
        </div>
    );
}<|MERGE_RESOLUTION|>--- conflicted
+++ resolved
@@ -1,19 +1,13 @@
 import { createFileRoute, Link } from '@tanstack/react-router';
-<<<<<<< HEAD
 import { useEffect, useRef, useState, useCallback, useMemo } from 'react';
 import {
     AnchorLinkItem,
     AnchorLinks,
     Button,
-    DropdownOption,
     SectionDrawer,
-    UploadableFile,
+    type DropdownOption,
+    type UploadableFile,
 } from '@components';
-=======
-import { useEffect, useRef, useState, useCallback } from 'react';
-import { isValid as isValidDate } from 'date-fns';
-import { Button, type DropdownOption, type UploadableFile } from '@components';
->>>>>>> cb807232
 import { IoMdArrowRoundBack } from 'react-icons/io';
 import {
     getProjectFormQuestions,
@@ -24,12 +18,8 @@
 import {
     type GroupedProjectQuestions,
     groupProjectQuestions,
-<<<<<<< HEAD
-    Question,
     SectionMetadata,
-=======
     type Question,
->>>>>>> cb807232
 } from '@/config/forms';
 import { cva } from 'class-variance-authority';
 import { sanitizeHtmlId } from '@/utils/html';
@@ -596,48 +586,6 @@
 
         if (isValid) {
             setValidationErrors([]);
-<<<<<<< HEAD
-=======
-
-            const recommended: Array<{
-                section: string;
-                subsection: string;
-                questionText: string;
-                inputType: string;
-            }> = [];
-
-            groupedQuestions.forEach((group) => {
-                group.subSections.forEach((subsection) => {
-                    subsection.questions.forEach((question) => {
-                        if (
-                            question.conditionType?.valid &&
-                            !shouldRenderQuestion(
-                                question,
-                                subsection.questions
-                            )
-                        ) {
-                            return;
-                        }
-
-                        question.inputFields.forEach((input) => {
-                            if (input.required) {
-                                return;
-                            }
-
-                            if (isEmptyValue(input.value.value, input.type)) {
-                                recommended.push({
-                                    section: group.section,
-                                    subsection: subsection.name,
-                                    questionText: question.question,
-                                    inputType: input.type,
-                                });
-                            }
-                        });
-                    });
-                });
-            });
-
->>>>>>> cb807232
             if (recommended.length > 0) {
                 setShowRecommendedModal(true);
             } else {
@@ -780,7 +728,6 @@
                                     <div
                                         className={questionGroupQuestionsContainerStyles()}
                                     >
-<<<<<<< HEAD
                                         {subsection.questions.map((q) =>
                                             shouldRenderQuestion(
                                                 q,
@@ -793,71 +740,26 @@
                                                     fileUploadProps={
                                                         accessToken
                                                             ? {
-                                                                  projectId:
-                                                                      currentProjectId,
-                                                                  questionId:
-                                                                      q.id,
-                                                                  section:
-                                                                      groupedQuestions[
-                                                                          currentStep
-                                                                      ].section,
-                                                                  subSection:
-                                                                      subsection.name,
-                                                                  accessToken:
-                                                                      accessToken,
-                                                                  enableAutosave:
-                                                                      true,
-                                                              }
+                                                                projectId:
+                                                                    currentProjectId,
+                                                                questionId:
+                                                                    q.id,
+                                                                section:
+                                                                    groupedQuestions[
+                                                                        currentStep
+                                                                    ].section,
+                                                                subSection:
+                                                                    subsection.name,
+                                                                accessToken:
+                                                                    accessToken,
+                                                                enableAutosave:
+                                                                    true,
+                                                            }
                                                             : undefined
                                                     }
                                                 />
                                             ) : null
                                         )}
-=======
-                                        <CollapsibleSection
-                                            title={subsection.name}
-                                        >
-                                            <div
-                                                className={questionGroupQuestionsContainerStyles()}
-                                            >
-                                                {subsection.questions.map(
-                                                    (q) =>
-                                                        shouldRenderQuestion(
-                                                            q,
-                                                            subsection.questions
-                                                        ) ? (
-                                                            <QuestionInputs
-                                                                key={q.id}
-                                                                question={q}
-                                                                onChange={
-                                                                    handleChange
-                                                                }
-                                                                fileUploadProps={
-                                                                    accessToken
-                                                                        ? {
-                                                                              projectId:
-                                                                                  currentProjectId,
-                                                                              questionId:
-                                                                                  q.id,
-                                                                              section:
-                                                                                  groupedQuestions[
-                                                                                      currentStep
-                                                                                  ]
-                                                                                      .section,
-                                                                              subSection:
-                                                                                  subsection.name,
-                                                                              accessToken:
-                                                                                  accessToken,
-                                                                              enableAutosave: true,
-                                                                          }
-                                                                        : undefined
-                                                                }
-                                                            />
-                                                        ) : null
-                                                )}
-                                            </div>
-                                        </CollapsibleSection>
->>>>>>> cb807232
                                     </div>
                                 </CollapsibleSection>
                             </div>
