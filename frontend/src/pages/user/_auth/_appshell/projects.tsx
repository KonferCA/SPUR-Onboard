<<<<<<< HEAD
import { createFileRoute } from '@tanstack/react-router';
import type React from 'react';
import { useEffect, useState } from 'react';
import { ProjectsTable } from '@/components/tables/ProjectsTable';
import { getProjects } from '@/services/project';
import type { Project } from '@/services/project';
import type { SortingState } from '@tanstack/react-table';
import { useAuth } from '@/contexts';

const UserProjectsPage: React.FC = () => {
    const [projects, setProjects] = useState<Project[]>([]);
    const [isLoading, setIsLoading] = useState(true);
    const [error, setError] = useState<string | null>(null);
    const [activeTab, setActiveTab] = useState<
        'all' | 'in_progress' | 'completed' | 'in_review'
    >('all');
    const [filters, setFilters] = useState({
        industry: '',
        yearFounded: '',
    });
    const [searchQuery, setSearchQuery] = useState('');
    const { accessToken } = useAuth();

    useEffect(() => {
        if (!accessToken) return;

        const fetchProjects = async () => {
            try {
                setIsLoading(true);
                const data = await getProjects(accessToken);

                if (data) {
                    setProjects(data);
                }
            } catch (err) {
                setError(
                    err instanceof Error
                        ? err.message
                        : 'Failed to fetch projects'
                );
            } finally {
                setIsLoading(false);
            }
        };

        fetchProjects();
    }, [accessToken]);

    const filteredProjects = projects.filter((project) => {
        // Filter by active tab
        if (activeTab !== 'all' && project.status !== activeTab) {
            return false;
        }

        // Filter by industry
        if (filters.industry && project.industry !== filters.industry) {
            return false;
        }

        // Filter by year founded
        if (
            filters.yearFounded &&
            project.founded_date?.includes(filters.yearFounded) !== true
        ) {
            return false;
        }

        // Filter by search query
        if (searchQuery) {
            const query = searchQuery.toLowerCase();

            return (
                project.title.toLowerCase().includes(query) ||
                project.description?.toLowerCase().includes(query) ||
                project.status.toLowerCase().includes(query)
            );
        }

        return true;
    });

    // Get unique values for filters
    const industries = [...new Set(projects.map((p) => p.industry))];
    const years = [
        ...new Set(
            projects
                .map((p) =>
                    p.founded_date
                        ? new Date(p.founded_date).getFullYear()
                        : null
                )
                .filter((year): year is number => year !== null)
        ),
    ].sort((a, b) => b - a);

    const handleSortingChange = (sorting: SortingState) => {
        // Handle sorting if needed
        console.log('Sorting changed:', sorting);
    };

    if (error) {
        return (
            <>
                <div className="text-red-600">Error: {error}</div>
            </>
        );
    }

    return (
        <>
            <div className="px-4 sm:px-6 lg:px-8">
                <div className="sm:flex sm:items-center">
                    <div className="sm:flex-auto">
                        <h1 className="text-xl font-semibold text-gray-900">
                            My Projects
                        </h1>
                    </div>
                </div>

                {/* Tabs */}
                <div className="mt-4 border-b border-gray-200">
                    <nav className="-mb-px flex space-x-8">
                        {[
                            { id: 'all', name: 'All Projects' },
                            { id: 'in_progress', name: 'In Progress' },
                            { id: 'completed', name: 'Completed' },
                            { id: 'in_review', name: 'In Review' },
                        ].map((tab) => (
                            <button
                                type="button"
                                key={tab.id}
                                onClick={() =>
                                    setActiveTab(tab.id as typeof activeTab)
                                }
                                className={`
                                    whitespace-nowrap py-4 px-1 border-b-2 font-medium text-sm
                                    ${
                                        activeTab === tab.id
                                            ? 'border-indigo-500 text-indigo-600'
                                            : 'border-transparent text-gray-500 hover:text-gray-700 hover:border-gray-300'
                                    }
                                `}
                            >
                                {tab.name}
                            </button>
                        ))}
                    </nav>
                </div>

                {/* Filters */}
                <div className="mt-4 grid grid-cols-3 gap-4">
                    <select
                        value={filters.industry}
                        onChange={(e) =>
                            setFilters((prev) => ({
                                ...prev,
                                industry: e.target.value,
                            }))
                        }
                        className="block w-full rounded-md border-gray-300 shadow-sm focus:border-indigo-500 focus:ring-indigo-500 sm:text-sm"
                    >
                        <option value="">Industry</option>
                        {industries.map((industry) => (
                            <option key={industry} value={industry || ''}>
                                {industry || 'N/A'}
                            </option>
                        ))}
                    </select>

                    <select
                        value={filters.yearFounded}
                        onChange={(e) =>
                            setFilters((prev) => ({
                                ...prev,
                                yearFounded: e.target.value,
                            }))
                        }
                        className="block w-full rounded-md border-gray-300 shadow-sm focus:border-indigo-500 focus:ring-indigo-500 sm:text-sm"
                    >
                        <option value="">Year Founded</option>
                        {years.map((year) => (
                            <option key={year} value={year}>
                                {year}
                            </option>
                        ))}
                    </select>

                    <input
                        type="text"
                        placeholder="Search projects"
                        value={searchQuery}
                        onChange={(e) => setSearchQuery(e.target.value)}
                        className="block w-full rounded-md border-gray-300 shadow-sm focus:border-indigo-500 focus:ring-indigo-500 sm:text-sm"
                    />
                </div>

                {isLoading ? (
                    <div className="mt-6 text-center text-gray-500">
                        Loading projects...
                    </div>
                ) : (
                    <ProjectsTable
                        data={filteredProjects}
                        onSortingChange={handleSortingChange}
                    />
                )}
            </div>
        </>
    );
};

export const Route = createFileRoute('/user/_auth/_appshell/projects')({
    component: UserProjectsPage,
=======
import { createFileRoute, redirect } from '@tanstack/react-router';

export const Route = createFileRoute('/user/_auth/_appshell/projects')({
    beforeLoad: () => {
        throw redirect({ to: '/user/dashboard', replace: true });
    },
>>>>>>> c71ad0c2
});<|MERGE_RESOLUTION|>--- conflicted
+++ resolved
@@ -1,223 +1,7 @@
-<<<<<<< HEAD
-import { createFileRoute } from '@tanstack/react-router';
-import type React from 'react';
-import { useEffect, useState } from 'react';
-import { ProjectsTable } from '@/components/tables/ProjectsTable';
-import { getProjects } from '@/services/project';
-import type { Project } from '@/services/project';
-import type { SortingState } from '@tanstack/react-table';
-import { useAuth } from '@/contexts';
-
-const UserProjectsPage: React.FC = () => {
-    const [projects, setProjects] = useState<Project[]>([]);
-    const [isLoading, setIsLoading] = useState(true);
-    const [error, setError] = useState<string | null>(null);
-    const [activeTab, setActiveTab] = useState<
-        'all' | 'in_progress' | 'completed' | 'in_review'
-    >('all');
-    const [filters, setFilters] = useState({
-        industry: '',
-        yearFounded: '',
-    });
-    const [searchQuery, setSearchQuery] = useState('');
-    const { accessToken } = useAuth();
-
-    useEffect(() => {
-        if (!accessToken) return;
-
-        const fetchProjects = async () => {
-            try {
-                setIsLoading(true);
-                const data = await getProjects(accessToken);
-
-                if (data) {
-                    setProjects(data);
-                }
-            } catch (err) {
-                setError(
-                    err instanceof Error
-                        ? err.message
-                        : 'Failed to fetch projects'
-                );
-            } finally {
-                setIsLoading(false);
-            }
-        };
-
-        fetchProjects();
-    }, [accessToken]);
-
-    const filteredProjects = projects.filter((project) => {
-        // Filter by active tab
-        if (activeTab !== 'all' && project.status !== activeTab) {
-            return false;
-        }
-
-        // Filter by industry
-        if (filters.industry && project.industry !== filters.industry) {
-            return false;
-        }
-
-        // Filter by year founded
-        if (
-            filters.yearFounded &&
-            project.founded_date?.includes(filters.yearFounded) !== true
-        ) {
-            return false;
-        }
-
-        // Filter by search query
-        if (searchQuery) {
-            const query = searchQuery.toLowerCase();
-
-            return (
-                project.title.toLowerCase().includes(query) ||
-                project.description?.toLowerCase().includes(query) ||
-                project.status.toLowerCase().includes(query)
-            );
-        }
-
-        return true;
-    });
-
-    // Get unique values for filters
-    const industries = [...new Set(projects.map((p) => p.industry))];
-    const years = [
-        ...new Set(
-            projects
-                .map((p) =>
-                    p.founded_date
-                        ? new Date(p.founded_date).getFullYear()
-                        : null
-                )
-                .filter((year): year is number => year !== null)
-        ),
-    ].sort((a, b) => b - a);
-
-    const handleSortingChange = (sorting: SortingState) => {
-        // Handle sorting if needed
-        console.log('Sorting changed:', sorting);
-    };
-
-    if (error) {
-        return (
-            <>
-                <div className="text-red-600">Error: {error}</div>
-            </>
-        );
-    }
-
-    return (
-        <>
-            <div className="px-4 sm:px-6 lg:px-8">
-                <div className="sm:flex sm:items-center">
-                    <div className="sm:flex-auto">
-                        <h1 className="text-xl font-semibold text-gray-900">
-                            My Projects
-                        </h1>
-                    </div>
-                </div>
-
-                {/* Tabs */}
-                <div className="mt-4 border-b border-gray-200">
-                    <nav className="-mb-px flex space-x-8">
-                        {[
-                            { id: 'all', name: 'All Projects' },
-                            { id: 'in_progress', name: 'In Progress' },
-                            { id: 'completed', name: 'Completed' },
-                            { id: 'in_review', name: 'In Review' },
-                        ].map((tab) => (
-                            <button
-                                type="button"
-                                key={tab.id}
-                                onClick={() =>
-                                    setActiveTab(tab.id as typeof activeTab)
-                                }
-                                className={`
-                                    whitespace-nowrap py-4 px-1 border-b-2 font-medium text-sm
-                                    ${
-                                        activeTab === tab.id
-                                            ? 'border-indigo-500 text-indigo-600'
-                                            : 'border-transparent text-gray-500 hover:text-gray-700 hover:border-gray-300'
-                                    }
-                                `}
-                            >
-                                {tab.name}
-                            </button>
-                        ))}
-                    </nav>
-                </div>
-
-                {/* Filters */}
-                <div className="mt-4 grid grid-cols-3 gap-4">
-                    <select
-                        value={filters.industry}
-                        onChange={(e) =>
-                            setFilters((prev) => ({
-                                ...prev,
-                                industry: e.target.value,
-                            }))
-                        }
-                        className="block w-full rounded-md border-gray-300 shadow-sm focus:border-indigo-500 focus:ring-indigo-500 sm:text-sm"
-                    >
-                        <option value="">Industry</option>
-                        {industries.map((industry) => (
-                            <option key={industry} value={industry || ''}>
-                                {industry || 'N/A'}
-                            </option>
-                        ))}
-                    </select>
-
-                    <select
-                        value={filters.yearFounded}
-                        onChange={(e) =>
-                            setFilters((prev) => ({
-                                ...prev,
-                                yearFounded: e.target.value,
-                            }))
-                        }
-                        className="block w-full rounded-md border-gray-300 shadow-sm focus:border-indigo-500 focus:ring-indigo-500 sm:text-sm"
-                    >
-                        <option value="">Year Founded</option>
-                        {years.map((year) => (
-                            <option key={year} value={year}>
-                                {year}
-                            </option>
-                        ))}
-                    </select>
-
-                    <input
-                        type="text"
-                        placeholder="Search projects"
-                        value={searchQuery}
-                        onChange={(e) => setSearchQuery(e.target.value)}
-                        className="block w-full rounded-md border-gray-300 shadow-sm focus:border-indigo-500 focus:ring-indigo-500 sm:text-sm"
-                    />
-                </div>
-
-                {isLoading ? (
-                    <div className="mt-6 text-center text-gray-500">
-                        Loading projects...
-                    </div>
-                ) : (
-                    <ProjectsTable
-                        data={filteredProjects}
-                        onSortingChange={handleSortingChange}
-                    />
-                )}
-            </div>
-        </>
-    );
-};
-
-export const Route = createFileRoute('/user/_auth/_appshell/projects')({
-    component: UserProjectsPage,
-=======
 import { createFileRoute, redirect } from '@tanstack/react-router';
 
 export const Route = createFileRoute('/user/_auth/_appshell/projects')({
     beforeLoad: () => {
         throw redirect({ to: '/user/dashboard', replace: true });
     },
->>>>>>> c71ad0c2
 });