export { Landing } from './Landing';
export { DashboardPage } from './Dashboard';
export { AdminDashboardPage } from './AdminDashboard';
<<<<<<< HEAD
export { SubmitProjectPage } from './SubmitProject';
=======
>>>>>>> 65ca9dee
export { Register } from './Register';<|MERGE_RESOLUTION|>--- conflicted
+++ resolved
@@ -1,8 +1,5 @@
 export { Landing } from './Landing';
 export { DashboardPage } from './Dashboard';
 export { AdminDashboardPage } from './AdminDashboard';
-<<<<<<< HEAD
 export { SubmitProjectPage } from './SubmitProject';
-=======
->>>>>>> 65ca9dee
 export { Register } from './Register';