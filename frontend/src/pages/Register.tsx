import { useState, useEffect, FormEvent } from 'react';
import { Button, TextInput, TextArea } from '@components';
import { register, signin, RegisterError, ApiError } from '@services';
import { useAuth } from '@/contexts/AuthContext';
import { useNavigate, useLocation } from 'react-router-dom';
import { getApiUrl } from '@/utils';
import { getCompany } from '@/services/company';

type RegistrationStep =
    | 'login-register'
    | 'verify-email'
    | 'signing-in'
    | 'form-details'
    | 'registration-complete';

interface FormData {
    firstName: string;
    lastName: string;
    position: string;
    bio: string;
    linkedIn: string;
    email: string;
    password: string;
}

interface FormErrors {
    linkedIn?: string;
    email?: string;
    password?: string;
}

interface LoginRegisterProps {
    formData: FormData;
    errors: FormErrors;
    isLoading: boolean;
    onSubmit: (e: FormEvent) => Promise<void>;
    onChange: (
        e: React.ChangeEvent<HTMLInputElement | HTMLTextAreaElement>
    ) => void;
    onLogin: () => Promise<void>;
}

interface SigningInProps {
    onComplete: () => void;
}

interface FormDetailsProps {
    formData: FormData;
    errors: FormErrors;
    onChange: (
        e: React.ChangeEvent<HTMLInputElement | HTMLTextAreaElement>
    ) => void;
    onLinkedInChange: (e: React.ChangeEvent<HTMLInputElement>) => void;
    onSubmit: (e: FormEvent) => void;
    isFormValid: boolean;
}

interface RegistrationCompleteProps {
    onComplete: () => void;
}

const LoginRegister = ({
    formData,
    errors,
    isLoading,
    onSubmit,
    onChange,
    onLogin,
}: LoginRegisterProps) => (
    <div className="w-full max-w-md mx-auto p-6 bg-white rounded-lg">
        <h3 className="text-center mb-4 font-light">Register or Login</h3>
        <hr className="border-gray-400" />
        <h2 className="text-2xl mt-4 font-normal">Register for Spur+Konfer</h2>

        <form onSubmit={onSubmit} className="space-y-4 mt-4">
            <TextInput
                label="Email"
                required
                type="email"
                name="email"
                value={formData.email}
                onChange={onChange}
                error={errors.email}
            />

            <TextInput
                label="Password"
                required
                type="password"
                name="password"
                value={formData.password}
                onChange={onChange}
                error={errors.password}
            />

            <Button
                type="submit"
                size="lg"
                liquid
                variant="primary"
                disabled={isLoading}
            >
                {isLoading ? 'Please wait...' : 'Register'}
            </Button>

            <div className="text-center mt-4">
                <p className="text-md mb-3">Already have an account?</p>
                <Button
                    type="button"
                    liquid
                    size="lg"
                    onClick={onLogin}
                    disabled={isLoading}
                >
                    {isLoading ? 'Please wait...' : 'Login'}
                </Button>
            </div>
        </form>
    </div>
);

const VerifyEmail = ({
    email,
    onVerified,
}: {
    email: string;
    onVerified: () => void;
}) => {
    useEffect(() => {
        let isMounted = true;

        const checkVerification = async () => {
            try {
                const response = await fetch(
                    getApiUrl(
                        `/auth/ami-verified?email=${encodeURIComponent(email)}`
                    ),
                    { method: 'GET' }
                );

                const data = await response.json();

                if (data.verified && isMounted) {
                    onVerified();
                }
            } catch (error) {
                console.error('error checking verification status', error);
            }
        };

        let intervalId: ReturnType<typeof setInterval> | null = null;

        const handleVisibilityChange = () => {
            if (document.hidden) {
                if (intervalId) {
                    clearInterval(intervalId);
                    intervalId = null;
                }
            } else {
                if (!intervalId) {
                    checkVerification();
                    intervalId = setInterval(checkVerification, 1000);
                }
            }
        };

        document.addEventListener('visibilitychange', handleVisibilityChange);

        if (!document.hidden) {
            checkVerification();
            intervalId = setInterval(checkVerification, 1000);
        }

        return () => {
            isMounted = false;

            if (intervalId) {
                clearInterval(intervalId);
            }

            document.removeEventListener(
                'visibilitychange',
                handleVisibilityChange
            );
        };
    }, [email, onVerified]);

    return (
        <div className="w-full max-w-md mx-auto p-6 bg-white rounded-lg">
            <h2 className="text-2xl mb-4">Verify your account</h2>
            <p className="font-light mb-6">
                Your account and wallet has been linked. We just sent an email
                confirmation to <span className="font-semibold">{email}</span>.
                Please verify your account to continue registering.
            </p>

            <div className="font-light mt-4">
                <span>Didn't get the email? </span>
                <button className="text-blue-500 hover:underline">
                    Resend Link
                </button>
            </div>
        </div>
    );
};

const SigningIn = ({ onComplete }: SigningInProps) => {
    useEffect(() => {
        const timer = setTimeout(() => {
            onComplete();
        }, 2000);

        return () => clearTimeout(timer);
    }, [onComplete]);

    return (
        <div className="w-full max-w-md mx-auto p-6 bg-white rounded-lg text-center">
            <h2 className="text-xl mb-4">Signing you in....</h2>
            <div className="animate-spin rounded-full h-8 w-8 border-b-2 border-gray-900 mx-auto" />
        </div>
    );
};

const FormDetails = ({
    formData,
    errors,
    onChange,
    onLinkedInChange,
    onSubmit,
    isFormValid,
}: FormDetailsProps) => (
    <div className="w-full max-w-md mx-auto p-6">
        <div className="text-center mb-8">
            <h1 className="text-2xl font-bold">Welcome to Spur+Konfer</h1>
            <p className="text-gray-600 mt-2">
                To begin your application, please enter your organization's
                details
            </p>
        </div>

        <form onSubmit={onSubmit} className="space-y-4">
            <TextInput
                label="Your first name"
                required
                name="firstName"
                value={formData.firstName}
                onChange={onChange}
            />

            <TextInput
                label="Your last name"
                required
                name="lastName"
                value={formData.lastName}
                onChange={onChange}
            />

            <TextInput
                label="Your position/title"
                required
                name="position"
                value={formData.position}
                onChange={onChange}
            />

            <TextArea
                label="Your bio"
                required
                name="bio"
                value={formData.bio}
                onChange={onChange}
            />

            <TextInput
                label="Link to your LinkedIn"
                required
                name="linkedIn"
                value={formData.linkedIn}
                onChange={onLinkedInChange}
                error={errors.linkedIn}
            />

            <div className="pt-4">
                <Button
                    type="submit"
                    disabled={!isFormValid}
                    liquid
                    size="lg"
                    variant="primary"
                >
                    Register
                </Button>
            </div>

            <p className="text-center text-sm mt-4">
                By registering, you agree to Spur+Konfers'
                <br />
                <a href="#" className="text-blue-500">
                    Terms of Service
                </a>{' '}
                and{' '}
                <a href="#" className="text-blue-500">
                    Privacy Policy
                </a>
            </p>
        </form>
    </div>
);

const RegistrationComplete = ({ onComplete }: RegistrationCompleteProps) => {
    useEffect(() => {
        const timer = setTimeout(() => {
            onComplete();
        }, 2000);

        return () => clearTimeout(timer);
    }, [onComplete]);

    return (
        <div className="w-full max-w-md mx-auto p-6 text-center">
            <h2 className="text-xl mb-4">
                Thank you for registering, you will now be redirected to the
                dashboard
            </h2>
            <div className="animate-spin rounded-full h-8 w-8 border-b-2 border-gray-900 mx-auto" />
        </div>
    );
};

const Register = () => {
    const navigate = useNavigate();
    const location = useLocation();
    const { user, setAuth, clearAuth } = useAuth();
    const [currentStep, setCurrentStep] = useState<RegistrationStep>(() => {
        const locationState = location.state as {
            step?: RegistrationStep;
        } | null;

        if (locationState?.step) {
            return locationState.step;
        }

        if (user) {
            if (!user.isEmailVerified) {
                return 'verify-email';
            }

            if (!user.firstName || !user.lastName) {
                return 'form-details';
            }
        }

        return 'login-register';
    });

    const [formData, setFormData] = useState<FormData>({
        firstName: user?.firstName || '',
        lastName: user?.lastName || '',
        position: '',
        bio: '',
        linkedIn: '',
        email: user?.email || (location.state as any)?.email || '',
        password: '',
    });
    const [errors, setErrors] = useState<FormErrors>({});
    const [isLoading, setIsLoading] = useState(false);

    const LINKEDIN_REGEX =
        /^(https?:\/\/)?([\w]+\.)?linkedin\.com\/(pub|in|profile)\/([-a-zA-Z0-9]+)\/?$/;

    const validateLinkedIn = (url: string): boolean => {
        if (!url) return false;
        return LINKEDIN_REGEX.test(url);
    };

    const handleLinkedInChange = (e: React.ChangeEvent<HTMLInputElement>) => {
        const { name, value } = e.target;
        setFormData((prev) => ({
            ...prev,
            [name]: value,
        }));

        if (value && !validateLinkedIn(value)) {
            setErrors((prev) => ({
                ...prev,
                linkedIn: 'Please enter a valid LinkedIn profile URL',
            }));
        } else {
            setErrors((prev) => ({
                ...prev,
                linkedIn: undefined,
            }));
        }
    };

    const handleChange = (
        e: React.ChangeEvent<HTMLInputElement | HTMLTextAreaElement>
    ) => {
        const { name, value } = e.target;
        setFormData((prev) => ({
            ...prev,
            [name]: value,
        }));

        if (errors[name as keyof FormErrors]) {
            setErrors((prev) => ({
                ...prev,
                [name]: undefined,
            }));
        }
    };

    const handleInitialSubmit = async (e: FormEvent) => {
        e.preventDefault();
        setIsLoading(true);

        try {
            const regResp = await register(formData.email, formData.password);
            setAuth(regResp.user, regResp.access_token);
            setCurrentStep('verify-email');
        } catch (error) {
            clearAuth();

            if (error instanceof RegisterError) {
                setErrors((prev) => ({
                    ...prev,
                    email: error.body.message || 'Registration failed',
                }));
            } else {
                setErrors((prev) => ({
                    ...prev,
                    email: 'An unexpected error occurred',
                }));
            }
        } finally {
            setIsLoading(false);
        }
    };

    const handleLogin = async () => {
        setIsLoading(true);
        try {
            const signinResp = await signin(formData.email, formData.password);
            const company = await getCompany(signinResp.access_token);
            setAuth(
                signinResp.user,
                signinResp.access_token,
                company ? company.ID : null
            );

            if (!signinResp.user.isEmailVerified) {
                setCurrentStep('verify-email');
                return;
            }

            if (!signinResp.user.firstName || !signinResp.user.lastName) {
                setCurrentStep('form-details');
                return;
            }

            // Redirect based on user role
            if (signinResp.user.role === 'admin') {
<<<<<<< HEAD
                navigate('/admin/projects');
=======
                navigate('/admin/dashboard', { replace: true });
>>>>>>> 39e5d4a5
            } else if (signinResp.user.role === 'startup_owner') {
                navigate('/dashboard', { replace: true });
            } else if (signinResp.user.role === 'investor') {
                navigate('/dashboard', { replace: true }); // or a specific investor dashboard
            }
        } catch (error) {
            clearAuth();

            if (error instanceof ApiError) {
                setErrors((prev) => ({
                    ...prev,
                    email: 'Invalid email or password',
                }));
            } else {
                setErrors((prev) => ({
                    ...prev,
                    email: 'An unexpected error occurred',
                }));
            }
        } finally {
            setIsLoading(false);
        }
    };

    const handleFormSubmit = (e: FormEvent) => {
        e.preventDefault();
        setCurrentStep('registration-complete');
    };

    const isFormDetailsValid = (): boolean => {
        return (
            formData.firstName.trim() !== '' &&
            formData.lastName.trim() !== '' &&
            formData.position.trim() !== '' &&
            formData.bio.trim() !== '' &&
            formData.linkedIn.trim() !== '' &&
            !errors.linkedIn
        );
    };

    const renderCurrentStep = () => {
        switch (currentStep) {
            case 'login-register':
                return (
                    <LoginRegister
                        formData={formData}
                        errors={errors}
                        isLoading={isLoading}
                        onSubmit={handleInitialSubmit}
                        onChange={handleChange}
                        onLogin={handleLogin}
                    />
                );
            case 'verify-email':
                return (
                    <VerifyEmail
                        email={formData.email}
                        onVerified={() => setCurrentStep('signing-in')}
                    />
                );
            case 'signing-in':
                return (
                    <SigningIn
                        onComplete={() => setCurrentStep('form-details')}
                    />
                );
            case 'form-details':
                return (
                    <FormDetails
                        formData={formData}
                        errors={errors}
                        onChange={handleChange}
                        onLinkedInChange={handleLinkedInChange}
                        onSubmit={handleFormSubmit}
                        isFormValid={isFormDetailsValid()}
                    />
                );
            case 'registration-complete':
                return (
                    <RegistrationComplete
                        onComplete={() => navigate('/dashboard')}
                    />
                );
        }
    };

    useEffect(() => {
        if (user && currentStep === 'login-register') {
            if (!user.isEmailVerified) {
                setCurrentStep('verify-email');
            } else if (!user.firstName || !user.lastName) {
                setCurrentStep('form-details');
            } else {
                if (user.role === 'admin') {
                    navigate('/admin/dashboard', { replace: true });
                } else if (user.role === 'startup_owner') {
                    navigate('/dashboard', { replace: true });
                } else if (user.role === 'investor') {
                    navigate('/dashboard', { replace: true }); // or a specific investor dashboard
                }
            }
        }
    }, [user, currentStep, navigate]);

    return (
        <div className="min-h-screen bg-gray-50">
            <div className="p-4">{renderCurrentStep()}</div>
        </div>
    );
};

export { Register };<|MERGE_RESOLUTION|>--- conflicted
+++ resolved
@@ -460,11 +460,7 @@
 
             // Redirect based on user role
             if (signinResp.user.role === 'admin') {
-<<<<<<< HEAD
-                navigate('/admin/projects');
-=======
-                navigate('/admin/dashboard', { replace: true });
->>>>>>> 39e5d4a5
+                navigate('/admin/projects', { replace: true });
             } else if (signinResp.user.role === 'startup_owner') {
                 navigate('/dashboard', { replace: true });
             } else if (signinResp.user.role === 'investor') {
