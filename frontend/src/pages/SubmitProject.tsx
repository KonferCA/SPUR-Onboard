--- conflicted
+++ resolved
@@ -1,8 +1,4 @@
 import { motion, AnimatePresence } from 'framer-motion';
-<<<<<<< HEAD
-import { useState, useEffect } from 'react';
-import { UserDashboard, TextInput, Dropdown, Section, FileUpload, AnchorLinks, TeamMembers, SocialLinks, TextArea, DateInput } from '@components';
-=======
 import { useState } from 'react';
 import {
     UserDashboard,
@@ -16,7 +12,6 @@
     TextArea,
     DateInput,
 } from '@components';
->>>>>>> 39e5d4a5
 import type { FormField, FormData } from '@/types';
 import { projectFormSchema } from '@/config/forms';
 import { createProject } from '@/services';
@@ -31,17 +26,6 @@
     const navigate = useNavigate();
     const { companyId } = useAuth();
 
-<<<<<<< HEAD
-  useEffect(() => {
-    console.log('Current companyId:', companyId);
-  }, [companyId]);
-
-  const handleCreateCompany = async () => {
-    if (!user) {
-      setError('Please log in to create a company.');
-      return;
-    }
-=======
     const fillWithSampleData = () => {
         const sampleData = {
             // Bookkeeping
@@ -49,7 +33,6 @@
             foundedDate: '2023-06-15',
             companyStage: 'seed',
             investmentStage: 'seed',
->>>>>>> 39e5d4a5
 
             // Company Overview
             description:
@@ -58,21 +41,6 @@
                 'After working in manufacturing for over a decade, we witnessed firsthand the inefficiencies and errors in manual quality control processes. This inspired us to develop an AI-powered solution that could perform inspections with greater accuracy and consistency, while significantly reducing costs and improving production speed.',
             vision: 'Our vision is to become the global leader in AI-powered visual inspection and analytics. We aim to revolutionize how businesses handle quality control and inventory management by making advanced computer vision technology accessible and affordable for companies of all sizes. Within 5 years, we plan to expand our solutions across multiple industries and establish ourselves as the industry standard for automated visual inspection.',
 
-<<<<<<< HEAD
-      const companyName = formData.companyName || 'My Company';
-      const company = await createCompany(user.id, companyName, formData.description);
-      
-      console.log('Created company:', company);
-      setCompanyId(company.ID);
-      setError(null);
-    } catch (err) {
-      console.error('Failed to create company:', err);
-      setError('Failed to create company. Please try again.');
-    } finally {
-      setIsCreatingCompany(false);
-    }
-  };
-=======
             // Team Members
             'team-members': [
                 {
@@ -94,7 +62,6 @@
                     avatar: '',
                 },
             ],
->>>>>>> 39e5d4a5
 
             // Social Links
             'social-links': [
@@ -122,10 +89,6 @@
     const handleNext = () => {
         setCurrentStep('B');
     };
-
-    // const handleBack = () => {
-    //   setCurrentStep('A');
-    // };
 
     const handleChange = (fieldId: string, value: any) => {
         setFormData((prev) => ({
@@ -146,62 +109,27 @@
 
             // Get files and links from form data
             const files = formData.documents || [];
-            const links =
-                formData['social-links']?.map(
-                    (link: { type: string; url: string }) => ({
-                        type: link.type || 'website',
-                        url: link.url,
-                    })
-                ) || [];
-
-<<<<<<< HEAD
-      // Get files and links from form data
-      const files = formData.documents || [];
-      
-      // Debug the social links data
-      console.log('Social links from form:', formData['social-links']);
-      
-      const links = formData['social-links']?.map((link: { type: string; url: string; }) => {
-        console.log('Processing link:', link); // Debug each link
-        return {
-          LinkType: link.type || 'website',
-          URL: link.url
-        };
-      }) || [];
-
-      console.log('Transformed links:', links); // Debug the final links array
-=======
+            const links = formData['social-links']?.map(
+                (link: { type: string; url: string }) => ({
+                    LinkType: link.type || 'website',
+                    URL: link.url,
+                })
+            ) || [];
+
             // Create project with files and links in one call
-            const project = await createProject(
-                companyId,
-                formData,
-                files,
-                links
-            );
+            const project = await createProject(companyId, formData, files, links);
             console.log('Created project:', project);
->>>>>>> 39e5d4a5
 
             // Navigate to success page or dashboard
             navigate('/dashboard');
         } catch (err) {
             console.error('Failed to submit project:', err);
-            setError('Failed to submit project. Please try again.');
+            setError(err instanceof Error ? err.message : 'Failed to submit project');
         } finally {
             setIsSubmitting(false);
         }
     };
 
-<<<<<<< HEAD
-      // Navigate to success page or dashboard
-      navigate('/dashboard');
-    } catch (err) {
-      console.error('Failed to submit project:', err);
-      setError(err instanceof Error ? err.message : 'Failed to submit project');
-    } finally {
-      setIsSubmitting(false);
-    }
-  };
-=======
     const renderField = (field: FormField) => {
         switch (field.type) {
             case 'text':
@@ -274,7 +202,6 @@
                 return null;
         }
     };
->>>>>>> 39e5d4a5
 
     const currentStepData = projectFormSchema.find(
         (step) => step.id === currentStep
@@ -336,32 +263,19 @@
                                             key={step.id}
                                             className={`pb-2 px-4 cursor-pointer ${
                                                 currentStep === step.id
-                                                    ? 'border-b-2 border-gray-900'
-                                                    : ''
+                                                    ? 'border-b-2 border-blue-500 text-blue-600'
+                                                    : 'text-gray-500'
                                             }`}
-                                            onClick={() =>
-                                                setCurrentStep(step.id)
-                                            }
+                                            onClick={() => setCurrentStep(step.id)}
                                         >
-                                            <span
-                                                className={`text-sm font-medium ${
-                                                    currentStep === step.id
-                                                        ? 'text-gray-900'
-                                                        : 'text-gray-500'
-                                                }`}
-                                            >
-                                                {step.title}
-                                            </span>
-                                            <p className="text-xs text-gray-500">
-                                                {step.subtitle}
-                                            </p>
+                                            {step.title}
                                         </div>
                                     ))}
                                 </div>
                             </div>
                         </div>
 
-                        {/* Form content */}
+                        {/* Form sections */}
                         <AnimatePresence mode="wait">
                             <motion.div
                                 key={currentStep}
@@ -370,27 +284,16 @@
                                 exit={{ opacity: 0, y: -20 }}
                                 transition={{ duration: 0.2 }}
                             >
-                                {error && (
-                                    <div className="text-red-500 text-sm mb-4">
-                                        {error}
-                                    </div>
-                                )}
-
                                 {currentStepData?.sections.map((section) => (
                                     <div
                                         key={section.id}
                                         id={section.id}
-                                        className="mb-8"
+                                        className="space-y-6"
                                     >
-                                        <h3 className="text-lg font-medium mb-2">
+                                        <h2 className="text-lg font-medium text-gray-900">
                                             {section.title}
-                                        </h3>
-                                        {section.description && (
-                                            <p className="text-gray-600 text-sm mb-4">
-                                                {section.description}
-                                            </p>
-                                        )}
-                                        <div className="space-y-4">
+                                        </h2>
+                                        <div className="space-y-6">
                                             {section.fields.map((field) => (
                                                 <div key={field.id}>
                                                     {renderField(field)}
@@ -399,35 +302,43 @@
                                         </div>
                                     </div>
                                 ))}
-
-                                {currentStep === 'A' && (
-                                    <div className="pt-6">
-                                        <button
-                                            className="w-full py-3 bg-gray-600 text-white rounded-md hover:bg-gray-700 transition-colors"
-                                            onClick={handleNext}
-                                        >
-                                            Continue
-                                        </button>
-                                    </div>
-                                )}
-
-                                {currentStep === 'B' && (
-                                    <div className="pt-6">
-                                        <button
-                                            className="w-full py-3 bg-gray-600 text-white rounded-md hover:bg-gray-700 transition-colors disabled:bg-gray-400"
-                                            onClick={handleSubmit}
-                                            disabled={
-                                                isSubmitting || !companyId
-                                            }
-                                        >
-                                            {isSubmitting
-                                                ? 'Submitting...'
-                                                : 'Submit Application'}
-                                        </button>
-                                    </div>
-                                )}
                             </motion.div>
                         </AnimatePresence>
+
+                        {/* Error message */}
+                        {error && (
+                            <div className="text-red-600 text-sm">{error}</div>
+                        )}
+
+                        {/* Navigation buttons */}
+                        <div className="flex justify-between pt-8">
+                            {currentStep === 'A' ? (
+                                <div />
+                            ) : (
+                                <button
+                                    onClick={() => setCurrentStep('A')}
+                                    className="px-4 py-2 text-sm text-gray-600 hover:text-gray-800"
+                                >
+                                    Back
+                                </button>
+                            )}
+                            {currentStep === 'A' ? (
+                                <button
+                                    onClick={handleNext}
+                                    className="px-4 py-2 text-sm bg-blue-600 text-white rounded-md hover:bg-blue-700 transition-colors"
+                                >
+                                    Next
+                                </button>
+                            ) : (
+                                <button
+                                    onClick={handleSubmit}
+                                    disabled={isSubmitting}
+                                    className="px-4 py-2 text-sm bg-blue-600 text-white rounded-md hover:bg-blue-700 transition-colors disabled:opacity-50"
+                                >
+                                    {isSubmitting ? 'Submitting...' : 'Submit'}
+                                </button>
+                            )}
+                        </div>
                     </div>
                 </Section>
             </div>
