import { useState, useEffect } from 'react';
import { createFileRoute } from '@tanstack/react-router';
import { AuthForm } from '@/components/AuthForm';
import { UserDetailsForm } from '@/components/UserDetailsForm';
import { VerifyEmail } from '@/components/VerifyEmail';
import { register, signin, createCompany, getCompany } from '@/services';
import { useAuth } from '@/contexts/AuthContext';
import { useNavigate } from '@tanstack/react-router';
import type {
    AuthFormData,
    UserDetailsData,
    CompanyFormErrors,
    RegistrationStep,
} from '@/types/auth';
import { Permission } from '@/services/auth';
import { CompanyForm } from '@/components/CompanyForm/CompanyForm';
import { CompanyInformation } from '@/types/company';

function AuthPage() {
    const navigate = useNavigate({ from: '/auth' });
<<<<<<< HEAD
    const location = useLocation();
    const { user, accessToken, companyId, setAuth, clearAuth } = useAuth();

    const [currentStep, setCurrentStep] = useState<RegistrationStep>(() => {
        const state = location.state as { step?: RegistrationStep } | null;

        if (state?.step) {
            return state.step;
        }
=======
    const {
        user,
        accessToken,
        companyId,
        isLoading: authLoading,
        setAuth,
        clearAuth,
    } = useAuth();
>>>>>>> 7374abf6

    const [currentStep, setCurrentStep] =
        useState<RegistrationStep>('login-register');

    const [mode, setMode] = useState<'login' | 'register'>('login');
    const [isLoading, setIsLoading] = useState(false);
    const [isResendingVerification, setIsResendingVerification] =
        useState(false);
<<<<<<< HEAD
    const [errors, setErrors] = useState<FormErrors>({});
=======
    const [errors, setErrors] = useState<CompanyFormErrors>({});
>>>>>>> 7374abf6

    useEffect(() => {
        if (user) {
            if (!user.emailVerified) {
                setCurrentStep('verify-email');
            } else if (!user.firstName || !user.lastName) {
                setCurrentStep('form-details');
            } else if (!companyId) {
                setCurrentStep('company-creation');
            } else {
                handleRedirect();
            }
        }
    }, [user]);

    useEffect(() => {}, [authLoading]);

    const handleRedirect = () => {
        if (!user) return;

        const perms = user.permissions;
        if (perms & Permission.IsAdmin) {
            navigate({ to: '/admin/dashboard', replace: true });
        } else {
            navigate({ to: '/user/dashboard', replace: true });
        }
    };

    const handleAuthSubmit = async (formData: AuthFormData) => {
        setIsLoading(true);
        setErrors({});

        try {
            if (mode === 'register') {
                const regResp = await register(
                    formData.email,
                    formData.password
                );
                setAuth(regResp.user, regResp.access_token);
                setCurrentStep('verify-email');
            } else {
                const signinResp = await signin(
                    formData.email,
                    formData.password
                );
                const company = await getCompany(signinResp.access_token);
                setAuth(
                    signinResp.user,
                    signinResp.access_token,
                    company ? company.id : null
                );

                if (!signinResp.user.emailVerified) {
                    setCurrentStep('verify-email');
                } else {
                    handleRedirect();
                }
            }
        } catch (error: any) {
            console.error('Auth error:', error);
            setErrors({
                email: error.body?.message || 'Authentication failed',
            });
            clearAuth();
        } finally {
            setIsLoading(false);
        }
    };

    const handleUserDetailsSubmit = async (formData: UserDetailsData) => {
        setIsLoading(true);
        setErrors({});
        
        try {
<<<<<<< HEAD
            if (!user) throw new Error('No user found');

            // TODO: Add user details update API call
            // await updateUserDetails(user.id, {
            //     first_name: formData.firstName,
            //     last_name: formData.lastName,
            //     position: formData.position,
            //     bio: formData.bio,
            //     linkedin: formData.linkedIn,
            // });

            user.first_name = formData.firstName;
            user.last_name = formData.lastName;
=======
            if (!user) {
                setErrors({ firstName: 'User session not found' });
                return;
            }
            
            if (!accessToken) {
                setErrors({ firstName: 'Authentication token missing' });
                return;
            }
        
            user.firstName = formData.firstName;
            user.lastName = formData.lastName;
>>>>>>> 7374abf6
            setAuth(user, accessToken, companyId);
            setCurrentStep('company-creation');
        } catch (error: any) {
            if (error.body) {
                setErrors({
                    firstName: error.body.message || 'Failed to update profile',
                });
            } else if (error.message) {
                setErrors({
                    firstName: error.message,
                });
            } else {
                setErrors({
                    firstName: 'An unexpected error occurred while updating your profile',
                });
            }
        } finally {
            setIsLoading(false);
        } 
    };

    const handleCompanyCreationSubmit = async (formData: CompanyInformation) => {
        setIsLoading(true);
        setErrors({});

        try {
            if (!user) {
                setErrors({ name: 'User session not found' });
                return;
            }
            
            if (!accessToken) {
                setErrors({ name: 'Authentication token missing' });
                return;
            }

            if (!formData.name?.trim()) {
                setErrors({ name: 'Company name is required' });
                return;
            }

            if (!formData.dateFounded) {
                setErrors({ dateFounded: 'Date founded is required' });
                return;
            }

            if (!formData.stage || formData.stage.length === 0) {
                setErrors({ stage: 'Company stage is required' });
                return;
            }

            if (!formData.linkedin?.trim()) {
                setErrors({ linkedin: 'LinkedIn URL is required' });
                return;
            }

            const company = await createCompany(accessToken, formData);
            
            setAuth(user, accessToken, company.id);
            
            setCurrentStep('registration-complete');

            setTimeout(() => {
                handleRedirect();
            }, 1500);

        } catch (error: any) {
            console.error('Company creation error:', error);
            if (error.body) {
                if (typeof error.body === 'object' && error.body !== null) {
                    setErrors(error.body);
                } else {
                    setErrors({
                        name: error.body?.message || 'Failed to create company'
                    });
                }
            } else if (error.message) {
                setErrors({
                    name: error.message
                });
            } else {
                setErrors({
                    name: 'An unexpected error occurred while creating your company'
                });
            }
        } finally {
            setIsLoading(false);
        }
    };

    const handleResendVerification = async () => {
        if (!user?.email) return;

        setIsResendingVerification(true);
        try {
            // TODO: Add resend verification email API call here
            // Need to implement in backend (route does not exist)
            // await resendVerificationEmail(user.email);
        } catch (error) {
            console.error('Failed to resend verification:', error);
        } finally {
            setIsResendingVerification(false);
        }
    };

    const handleOnVerified = () => {
        if (!user) return;
        user.emailVerified = true;
        setAuth(user, accessToken, companyId);
        setCurrentStep('form-details');
    };

    const renderCurrentStep = () => {
        switch (currentStep) {
            case 'login-register':
                return (
                    <AuthForm
                        onSubmit={handleAuthSubmit}
                        isLoading={isLoading}
                        errors={errors}
                        mode={mode}
                        onToggleMode={() =>
                            setMode(mode === 'login' ? 'register' : 'login')
                        }
                    />
                );

            case 'verify-email':
                return user ? (
                    <VerifyEmail
                        email={user.email}
                        onVerified={handleOnVerified}
                        onResendVerification={handleResendVerification}
                        isResending={isResendingVerification}
                    />
                ) : null;

            case 'form-details':
                return (
                    <UserDetailsForm
                        onSubmit={handleUserDetailsSubmit}
                        isLoading={isLoading}
                        errors={errors}
                        initialData={
                            user
                                ? {
<<<<<<< HEAD
                                      firstName: user.first_name,
                                      lastName: user.last_name,
                                  }
                                : undefined
                        }
=======
                                      firstName: user.firstName,
                                      lastName: user.lastName,
                                  }
                                : undefined
                        }
                    />
                );

            case 'company-creation':
                return (
                    <CompanyForm
                        onSubmit={handleCompanyCreationSubmit}
                        isLoading={isLoading}
                        errors={errors}
>>>>>>> 7374abf6
                    />
                );

            case 'registration-complete':
                return (
                    <div className="w-full max-w-md mx-auto p-6 bg-white rounded-lg shadow-md text-center">
                        <h2 className="text-2xl font-semibold mb-4">
                            Registration Complete!
                        </h2>
                        <p className="text-gray-600">
                            Redirecting you to the dashboard...
                        </p>
                        <div className="mt-4">
                            <div className="animate-spin rounded-full h-8 w-8 border-b-2 border-gray-900 mx-auto" />
                        </div>
                    </div>
                );

            case 'signing-in':
                return (
                    <div className="w-full max-w-md mx-auto p-6 bg-white rounded-lg shadow-md text-center">
                        <h2 className="text-xl mb-4">Signing you in...</h2>
                        <div className="animate-spin rounded-full h-8 w-8 border-b-2 border-gray-900 mx-auto" />
                    </div>
                );
        }
    };

    if (authLoading) return null;

    return (
        <div className="min-h-screen bg-gray-50 flex items-center justify-center py-12 px-4 sm:px-6 lg:px-8">
            <div className="w-full max-w-md space-y-8">
                {renderCurrentStep()}
            </div>
        </div>
    );
}

export const Route = createFileRoute('/auth')({
    component: AuthPage,
});
<|MERGE_RESOLUTION|>--- conflicted
+++ resolved
@@ -18,17 +18,6 @@
 
 function AuthPage() {
     const navigate = useNavigate({ from: '/auth' });
-<<<<<<< HEAD
-    const location = useLocation();
-    const { user, accessToken, companyId, setAuth, clearAuth } = useAuth();
-
-    const [currentStep, setCurrentStep] = useState<RegistrationStep>(() => {
-        const state = location.state as { step?: RegistrationStep } | null;
-
-        if (state?.step) {
-            return state.step;
-        }
-=======
     const {
         user,
         accessToken,
@@ -37,7 +26,6 @@
         setAuth,
         clearAuth,
     } = useAuth();
->>>>>>> 7374abf6
 
     const [currentStep, setCurrentStep] =
         useState<RegistrationStep>('login-register');
@@ -46,11 +34,7 @@
     const [isLoading, setIsLoading] = useState(false);
     const [isResendingVerification, setIsResendingVerification] =
         useState(false);
-<<<<<<< HEAD
-    const [errors, setErrors] = useState<FormErrors>({});
-=======
     const [errors, setErrors] = useState<CompanyFormErrors>({});
->>>>>>> 7374abf6
 
     useEffect(() => {
         if (user) {
@@ -125,21 +109,6 @@
         setErrors({});
         
         try {
-<<<<<<< HEAD
-            if (!user) throw new Error('No user found');
-
-            // TODO: Add user details update API call
-            // await updateUserDetails(user.id, {
-            //     first_name: formData.firstName,
-            //     last_name: formData.lastName,
-            //     position: formData.position,
-            //     bio: formData.bio,
-            //     linkedin: formData.linkedIn,
-            // });
-
-            user.first_name = formData.firstName;
-            user.last_name = formData.lastName;
-=======
             if (!user) {
                 setErrors({ firstName: 'User session not found' });
                 return;
@@ -152,7 +121,6 @@
         
             user.firstName = formData.firstName;
             user.lastName = formData.lastName;
->>>>>>> 7374abf6
             setAuth(user, accessToken, companyId);
             setCurrentStep('company-creation');
         } catch (error: any) {
@@ -299,13 +267,6 @@
                         initialData={
                             user
                                 ? {
-<<<<<<< HEAD
-                                      firstName: user.first_name,
-                                      lastName: user.last_name,
-                                  }
-                                : undefined
-                        }
-=======
                                       firstName: user.firstName,
                                       lastName: user.lastName,
                                   }
@@ -320,7 +281,6 @@
                         onSubmit={handleCompanyCreationSubmit}
                         isLoading={isLoading}
                         errors={errors}
->>>>>>> 7374abf6
                     />
                 );
 
