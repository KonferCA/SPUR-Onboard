# Logs
logs
*.log
npm-debug.log*
yarn-debug.log*
yarn-error.log*
pnpm-debug.log*
lerna-debug.log*

node_modules
dist
dist-ssr
*.local

# Editor directories and files
.vscode/*
!.vscode/extensions.json
.idea
.DS_Store
*.suo
*.ntvs*
*.njsproj
*.sln
*.sw?
<<<<<<< HEAD
coverage
=======
.env
.env.*
>>>>>>> ae6d9c83
<|MERGE_RESOLUTION|>--- conflicted
+++ resolved
@@ -22,9 +22,6 @@
 *.njsproj
 *.sln
 *.sw?
-<<<<<<< HEAD
 coverage
-=======
 .env
-.env.*
->>>>>>> ae6d9c83
+.env.*