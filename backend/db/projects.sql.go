--- conflicted
+++ resolved
@@ -323,14 +323,9 @@
 `
 
 type GetProjectByIDParams struct {
-<<<<<<< HEAD
-	ID        string
-	CompanyID string
-	Column3   interface{}
-=======
-	ID        string `json:"id"`
-	CompanyID string `json:"company_id"`
->>>>>>> 561c09eb
+	ID        string      `json:"id"`
+	CompanyID string      `json:"company_id"`
+	Column3   interface{} `json:"column_3"`
 }
 
 func (q *Queries) GetProjectByID(ctx context.Context, arg GetProjectByIDParams) (Project, error) {
