--- conflicted
+++ resolved
@@ -2,9 +2,6 @@
 
 const PRODUCTION_ENV = "production"
 const DEVELOPMENT_ENV = "development"
-<<<<<<< HEAD
 const PREVIEW_ENV = "preview"
 const TEST_ENV = "test"
-=======
-const STAGING_ENV = "staging"
->>>>>>> 98d9fe89
+const STAGING_ENV = "staging"