--- conflicted
+++ resolved
@@ -6,7 +6,6 @@
 -- name: GetUserEmailVerifiedStatusByEmail :one
 SELECT email_verified FROM users WHERE email = $1;
 
-<<<<<<< HEAD
 -- name: UserExistsByEmail :one
 SELECT EXISTS(SELECT 1 FROM users WHERE email = $1);
 
@@ -15,7 +14,6 @@
 (email, password, role)
 VALUES
 ($1, $2, $3) RETURNING id, email, email_verified, role, token_salt;
-=======
+
 -- name: UpdateUserEmailVerifiedStatus :exec
-UPDATE users SET email_verified = $1 WHERE id = $2;
->>>>>>> 8ff08c34
+UPDATE users SET email_verified = $1 WHERE id = $2;