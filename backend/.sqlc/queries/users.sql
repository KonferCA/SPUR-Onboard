--- conflicted
+++ resolved
@@ -6,10 +6,8 @@
 -- name: GetUserEmailVerifiedStatusByEmail :one
 SELECT email_verified FROM users WHERE email = $1;
 
-<<<<<<< HEAD
 -- name: GetUserByEmail :one
 SELECT * FROM users WHERE email = $1 LIMIT 1; 
-=======
+
 -- name: UpdateUserEmailVerifiedStatus :exec
-UPDATE users SET email_verified = $1 WHERE id = $2;
->>>>>>> 8ff08c34
+UPDATE users SET email_verified = $1 WHERE id = $2;