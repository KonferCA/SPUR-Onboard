-- name: GetUserByID :one
SELECT id, email, role, email_verified, token_salt
FROM users 
WHERE id = $1;

-- name: GetUserEmailVerifiedStatusByEmail :one
SELECT email_verified FROM users WHERE email = $1;

<<<<<<< HEAD
-- name: UserExistsByEmail :one
SELECT EXISTS(SELECT 1 FROM users WHERE email = $1);

-- name: NewUser :one
INSERT INTO users
(email, password, role)
VALUES
($1, $2, $3) RETURNING id, email, email_verified, role, token_salt;
=======
-- name: GetUserByEmail :one
SELECT * FROM users WHERE email = $1 LIMIT 1; 
>>>>>>> 1eb969b1

-- name: UpdateUserEmailVerifiedStatus :exec
UPDATE users SET email_verified = $1 WHERE id = $2;<|MERGE_RESOLUTION|>--- conflicted
+++ resolved
@@ -6,7 +6,6 @@
 -- name: GetUserEmailVerifiedStatusByEmail :one
 SELECT email_verified FROM users WHERE email = $1;
 
-<<<<<<< HEAD
 -- name: UserExistsByEmail :one
 SELECT EXISTS(SELECT 1 FROM users WHERE email = $1);
 
@@ -15,10 +14,9 @@
 (email, password, role)
 VALUES
 ($1, $2, $3) RETURNING id, email, email_verified, role, token_salt;
-=======
+
 -- name: GetUserByEmail :one
 SELECT * FROM users WHERE email = $1 LIMIT 1; 
->>>>>>> 1eb969b1
 
 -- name: UpdateUserEmailVerifiedStatus :exec
 UPDATE users SET email_verified = $1 WHERE id = $2;