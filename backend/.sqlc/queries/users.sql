--- conflicted
+++ resolved
@@ -99,7 +99,6 @@
 SET permissions = $2
 WHERE id = ANY($1::uuid[]);
 
-<<<<<<< HEAD
 -- name: CreateUserSocial :one
 INSERT INTO user_socials (
     platform,
@@ -111,9 +110,8 @@
 
 -- name: DeleteUserSocial :exec
 DELETE FROM user_socials WHERE id = $1;
-=======
+
 -- name: UpdateUserProfilePicture :exec
 UPDATE users
 SET profile_picture_url = $1
-WHERE id = $2;
->>>>>>> 9047a7c8
+WHERE id = $2;