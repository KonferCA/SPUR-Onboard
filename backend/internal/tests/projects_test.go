--- conflicted
+++ resolved
@@ -1,11 +1,9 @@
 package tests
 
 import (
-<<<<<<< HEAD
-=======
 	"KonferCA/SPUR/db"
 	"KonferCA/SPUR/internal/server"
->>>>>>> e5362a24
+	"KonferCA/SPUR/internal/permissions"
 	"bytes"
 	"context"
 	"encoding/json"
@@ -16,19 +14,9 @@
 	"strings"
 	"testing"
 	"time"
-<<<<<<< HEAD
-	
-	"github.com/labstack/echo/v4"
+
 	"github.com/stretchr/testify/assert"
 	"github.com/stretchr/testify/require"
-	"KonferCA/SPUR/db"
-	"KonferCA/SPUR/internal/server"
-	"KonferCA/SPUR/internal/permissions"
-=======
-
-	"github.com/stretchr/testify/assert"
-	"github.com/stretchr/testify/require"
->>>>>>> e5362a24
 )
 
 /*
@@ -46,15 +34,6 @@
 func TestProjectEndpoints(t *testing.T) {
 	// Setup test environment
 	setupEnv()
-<<<<<<< HEAD
-	
-	s, err := server.New()
-	assert.NoError(t, err)
-
-	// Create test user and get auth token
-	ctx := context.Background()
-	userID, email, password, err := createTestUser(ctx, s, permissions.PermSubmitProject | permissions.PermViewAllProjects)
-=======
 
 	s, err := server.New()
 	assert.NoError(t, err)
@@ -89,16 +68,11 @@
 
 	// Create test user and get auth token
 	ctx := context.Background()
-	userID, email, password, err := createTestUser(ctx, s)
->>>>>>> e5362a24
+	userID, email, password, err := createTestUser(ctx, s, uint32(permissions.PermSubmitProject | permissions.PermViewAllProjects | permissions.PermManageTeam))
 	assert.NoError(t, err)
 	t.Logf("Created test user - ID: %s, Email: %s, Password: %s", userID, email, password)
 	defer removeTestUser(ctx, email, s)
 
-<<<<<<< HEAD
-	
-=======
->>>>>>> e5362a24
 	// Verify the user exists and check their status
 	user, err := s.GetQueries().GetUserByEmail(ctx, email)
 	assert.NoError(t, err, "Should find user in database")
@@ -123,20 +97,12 @@
 	// Login
 	loginBody := fmt.Sprintf(`{"email":"%s","password":"%s"}`, email, password)
 	t.Logf("Attempting login with body: %s", loginBody)
-<<<<<<< HEAD
-	
-=======
-
->>>>>>> e5362a24
+
 	req := httptest.NewRequest(http.MethodPost, "/api/v1/auth/login", strings.NewReader(loginBody))
 	req.Header.Set("Content-Type", "application/json")
 	rec := httptest.NewRecorder()
 	s.GetEcho().ServeHTTP(rec, req)
-<<<<<<< HEAD
-	
-=======
-
->>>>>>> e5362a24
+
 	if !assert.Equal(t, http.StatusOK, rec.Code, "Login should succeed") {
 		t.Logf("Login response body: %s", rec.Body.String())
 		t.FailNow()
@@ -146,11 +112,7 @@
 	var loginResp map[string]interface{}
 	err = json.NewDecoder(rec.Body).Decode(&loginResp)
 	assert.NoError(t, err, "Should decode login response")
-<<<<<<< HEAD
-	
-=======
-
->>>>>>> e5362a24
+
 	accessToken, ok := loginResp["access_token"].(string)
 	assert.True(t, ok, "Response should contain access_token")
 	assert.NotEmpty(t, accessToken, "Access token should not be empty")
@@ -172,17 +134,6 @@
 		 * - Project is associated with correct company
 		 */
 		projectBody := fmt.Sprintf(`{
-<<<<<<< HEAD
-			"company_id": "%s",
-			"title": "Test Project",
-			"description": "A test project",
-			"name": "Test Project"
-		}`, companyID)
-
-		req := httptest.NewRequest(http.MethodPost, "/api/v1/project/new", strings.NewReader(projectBody))
-		req.Header.Set("Authorization", "Bearer "+accessToken)
-		req.Header.Set(echo.HeaderContentType, echo.MIMEApplicationJSON)
-=======
             "company_id": "%s",
             "title": "Test Project",
             "description": "A test project",
@@ -192,7 +143,6 @@
 		req := httptest.NewRequest(http.MethodPost, "/api/v1/project/new", strings.NewReader(projectBody))
 		req.Header.Set("Authorization", "Bearer "+accessToken)
 		req.Header.Set("Content-Type", "application/json")
->>>>>>> e5362a24
 		rec := httptest.NewRecorder()
 		s.GetEcho().ServeHTTP(rec, req)
 
@@ -204,11 +154,7 @@
 		var resp map[string]interface{}
 		err := json.NewDecoder(rec.Body).Decode(&resp)
 		assert.NoError(t, err)
-<<<<<<< HEAD
-		
-=======
-
->>>>>>> e5362a24
+
 		var ok bool
 		projectID, ok = resp["id"].(string)
 		assert.True(t, ok, "Response should contain project ID")
@@ -237,11 +183,7 @@
 		 */
 		path := fmt.Sprintf("/api/v1/project/%s", projectID)
 		t.Logf("Getting project at path: %s", path)
-<<<<<<< HEAD
-		
-=======
-
->>>>>>> e5362a24
+
 		req := httptest.NewRequest(http.MethodGet, path, nil)
 		req.Header.Set("Authorization", "Bearer "+accessToken)
 		rec := httptest.NewRecorder()
@@ -279,11 +221,7 @@
 				Section  string `json:"section"`
 			} `json:"questions"`
 		}
-<<<<<<< HEAD
-		err := json.NewDecoder(rec.Body).Decode(&questionsResp)
-=======
 		err = json.NewDecoder(rec.Body).Decode(&questionsResp)
->>>>>>> e5362a24
 		assert.NoError(t, err)
 		assert.NotEmpty(t, questionsResp.Questions, "Should have questions available")
 
@@ -311,20 +249,12 @@
 			assert.NoError(t, err)
 
 			createReq := httptest.NewRequest(
-<<<<<<< HEAD
-				http.MethodPost, 
-=======
 				http.MethodPost,
->>>>>>> e5362a24
 				fmt.Sprintf("/api/v1/project/%s/answers", projectID),
 				bytes.NewReader(createJSON),
 			)
 			createReq.Header.Set("Authorization", "Bearer "+accessToken)
-<<<<<<< HEAD
-			createReq.Header.Set(echo.HeaderContentType, echo.MIMEApplicationJSON)
-=======
 			createReq.Header.Set("Content-Type", "application/json")
->>>>>>> e5362a24
 			createRec := httptest.NewRecorder()
 			s.GetEcho().ServeHTTP(createRec, createReq)
 
@@ -362,11 +292,7 @@
 	 * - Unauthorized access returns 401
 	 * - Short answers fail validation
 	 * - Invalid URL format fails validation
-<<<<<<< HEAD
-	 * 
-=======
 	 *
->>>>>>> e5362a24
 	 * Uses real question/answer IDs from the project to ensure
 	 * accurate validation testing.
 	 */
@@ -405,11 +331,7 @@
 		assert.NotEmpty(t, websiteQuestionAnswerID, "Should find website question")
 
 		tests := []struct {
-<<<<<<< HEAD
-			name           string
-=======
 			name          string
->>>>>>> e5362a24
 			method        string
 			path          string
 			body          string
@@ -489,19 +411,11 @@
 				if tc.body != "" {
 					body = strings.NewReader(tc.body)
 				}
-<<<<<<< HEAD
-				
-				req := httptest.NewRequest(tc.method, tc.path, body)
-				tc.setupAuth(req)
-				if tc.body != "" {
-					req.Header.Set(echo.HeaderContentType, echo.MIMEApplicationJSON)
-=======
 
 				req := httptest.NewRequest(tc.method, tc.path, body)
 				tc.setupAuth(req)
 				if tc.body != "" {
 					req.Header.Set("Content-Type", "application/json")
->>>>>>> e5362a24
 				}
 				rec := httptest.NewRecorder()
 
@@ -510,11 +424,7 @@
 				assert.Equal(t, tc.expectedCode, rec.Code)
 
 				var errResp struct {
-<<<<<<< HEAD
-					Message string `json:"message"`
-=======
 					Message          string `json:"message"`
->>>>>>> e5362a24
 					ValidationErrors []struct {
 						Question string `json:"question"`
 						Message  string `json:"message"`
@@ -532,37 +442,20 @@
 		}
 	})
 
-<<<<<<< HEAD
-	t.Run("Comment_Resolution", func(t *testing.T) {
+	t.Run("Comment Resolution", func(t *testing.T) {
+		// Create an admin user for testing
 		adminID, adminEmail, adminPassword, err := createTestAdmin(ctx, s)
-		require.NoError(t, err)
-		t.Logf("Created admin user - ID: %s, Email: %s", adminID, adminEmail)
+		assert.NoError(t, err)
+		defer removeTestUser(ctx, adminEmail, s)
 
 		// Create admin's company
 		adminCompanyID, err := createTestCompany(ctx, s, adminID)
-		require.NoError(t, err)
-		t.Logf("Created admin company - ID: %s", adminCompanyID)
-
-		// Get admin token
+		assert.NoError(t, err)
+		defer removeTestCompany(ctx, adminCompanyID, s)
+
+		// Login as admin
 		adminToken := loginAndGetToken(t, s, adminEmail, adminPassword)
 		require.NotEmpty(t, adminToken)
-
-		// Create comment
-		commentBody := fmt.Sprintf(`{
-			"comment": "Test comment",
-			"target_id": "%s"
-		}`, projectID)
-		req := httptest.NewRequest(http.MethodPost, fmt.Sprintf("/api/v1/project/%s/comments", projectID), strings.NewReader(commentBody))
-		req.Header.Set("Authorization", fmt.Sprintf("Bearer %s", adminToken))
-=======
-	t.Run("Comment Resolution", func(t *testing.T) {
-		// Create an admin user for testing
-		_, adminEmail, adminPassword, err := createTestAdminUser(ctx, s)
-		assert.NoError(t, err)
-		defer removeTestUser(ctx, adminEmail, s)
-
-		// Login as admin
-		adminToken := loginAndGetToken(t, s, adminEmail, adminPassword)
 
 		// Create a test comment first
 		commentBody := fmt.Sprintf(`{
@@ -574,53 +467,22 @@
 			fmt.Sprintf("/api/v1/project/%s/comments", projectID),
 			strings.NewReader(commentBody))
 		req.Header.Set("Authorization", "Bearer "+adminToken)
->>>>>>> e5362a24
 		req.Header.Set("Content-Type", "application/json")
 		rec := httptest.NewRecorder()
 		s.GetEcho().ServeHTTP(rec, req)
 
-		assert.Equal(t, http.StatusCreated, rec.Code)
+		if !assert.Equal(t, http.StatusCreated, rec.Code) {
+			t.Logf("Create comment response: %s", rec.Body.String())
+			t.FailNow()
+		}
 
 		var commentResp map[string]interface{}
 		err = json.NewDecoder(rec.Body).Decode(&commentResp)
-<<<<<<< HEAD
-		require.NoError(t, err)
+		assert.NoError(t, err)
 
 		commentID, ok := commentResp["id"].(string)
-		require.NotNil(t, commentID, "Comment ID should not be nil")
-		require.True(t, ok, "Comment ID should be a string")
-		require.NotEmpty(t, commentID, "Comment ID should not be empty")
-
-		// Resolve comment
-		req = httptest.NewRequest(http.MethodPost, fmt.Sprintf("/api/v1/project/%s/comments/%s/resolve", projectID, commentID), nil)
-		req.Header.Set("Authorization", fmt.Sprintf("Bearer %s", adminToken))
-		rec = httptest.NewRecorder()
-		s.GetEcho().ServeHTTP(rec, req)
-		assert.Equal(t, http.StatusOK, rec.Code)
-
-		// Unresolve comment
-		req = httptest.NewRequest(http.MethodPost, fmt.Sprintf("/api/v1/project/%s/comments/%s/unresolve", projectID, commentID), nil)
-		req.Header.Set("Authorization", fmt.Sprintf("Bearer %s", adminToken))
-		rec = httptest.NewRecorder()
-		s.GetEcho().ServeHTTP(rec, req)
-		assert.Equal(t, http.StatusOK, rec.Code)
-
-		// Try to resolve comment again (should fail with 403)
-		req = httptest.NewRequest(http.MethodPost, fmt.Sprintf("/api/v1/project/%s/comments/%s/resolve", projectID, commentID), nil)
-		req.Header.Set("Authorization", fmt.Sprintf("Bearer %s", accessToken))
-		rec = httptest.NewRecorder()
-		s.GetEcho().ServeHTTP(rec, req)
-		assert.Equal(t, http.StatusForbidden, rec.Code)
-
-		// Cleanup admin's company
-		err = removeTestCompany(ctx, adminCompanyID, s)
-		require.NoError(t, err)
-	})
-}
-=======
-		assert.NoError(t, err)
-
-		commentID := commentResp["id"].(string)
+		assert.True(t, ok, "Response should contain comment ID")
+		assert.NotEmpty(t, commentID, "Comment ID should not be empty")
 
 		// Test resolving the comment
 		req = httptest.NewRequest(http.MethodPost,
@@ -652,5 +514,4 @@
 
 		assert.Equal(t, http.StatusForbidden, rec.Code)
 	})
-}
->>>>>>> e5362a24
+}