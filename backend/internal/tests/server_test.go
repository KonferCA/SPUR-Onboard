--- conflicted
+++ resolved
@@ -173,29 +173,43 @@
 			assert.NoError(t, err)
 		})
 
-<<<<<<< HEAD
+		t.Run("/api/v1/auth/register - 400 Bad Request - invalid body", func(t *testing.T) {
+			url := "/api/v1/auth/register"
+
+			// create request body
+			email := "test"
+			password := "short"
+			reqBody := map[string]string{
+				"email":    email,
+				"password": password,
+			}
+			reqBodyBytes, err := json.Marshal(reqBody)
+			assert.NoError(t, err)
+
+			reader := bytes.NewReader(reqBodyBytes)
+			req := httptest.NewRequest(http.MethodPost, url, reader)
+			req.Header.Add(echo.HeaderContentType, echo.MIMEApplicationJSON)
+			rec := httptest.NewRecorder()
+
+			s.Echo.ServeHTTP(rec, req)
+			assert.Equal(t, http.StatusBadRequest, rec.Code)
+		})
+
 		t.Run("/api/v1/auth/verify - 200 OK - valid cookie value", func(t *testing.T) {
-=======
-		t.Run("/api/v1/auth/register - 400 Bad Request - existing user", func(t *testing.T) {
-			url := "/api/v1/auth/register"
-
->>>>>>> c76e959f
 			// create context with timeout of 1 minute.
 			// tests should not hang for more than 1 minute.
 			ctx, cancel := context.WithTimeout(context.Background(), time.Minute)
 			defer cancel()
 
-<<<<<<< HEAD
 			// create request body
 			email := "test@mail.com"
 			password := "mypassword"
-=======
+
 			// seed with test user
 			_, email, password, err := createTestUser(ctx, s)
 			assert.NoError(t, err)
 			defer removeTestUser(ctx, email, s)
 
->>>>>>> c76e959f
 			reqBody := map[string]string{
 				"email":    email,
 				"password": password,
@@ -204,7 +218,6 @@
 			assert.NoError(t, err)
 
 			reader := bytes.NewReader(reqBodyBytes)
-<<<<<<< HEAD
 			req := httptest.NewRequest(http.MethodPost, "/api/v1/auth/register", reader)
 			rec := httptest.NewRecorder()
 
@@ -220,7 +233,7 @@
 				}
 			}
 
-			assert.Equal(t, refreshCookie.Name, "refresh_token")
+			assert.Equal(t, refreshCookie.Name, v1_auth.COOKIE_REFRESH_TOKEN)
 
 			// now we send a request to the actual route being tested
 			// to see if the verification of the cookie works
@@ -240,8 +253,6 @@
 
 			// the response body should include a new access token upon success
 			assert.NotEmpty(t, resBody["access_token"])
-
-			t.Log(resBody)
 
 			// a new cookie value shouldn't be set since the refresh token hasn't expired yet
 			cookies = rec.Result().Cookies()
@@ -256,35 +267,6 @@
 
 			err = removeTestUser(ctx, email, s)
 			assert.NoError(t, err)
-=======
-			req := httptest.NewRequest(http.MethodPost, url, reader)
-			rec := httptest.NewRecorder()
-
-			s.Echo.ServeHTTP(rec, req)
-			assert.Equal(t, http.StatusBadRequest, rec.Code)
-		})
-
-		t.Run("/api/v1/auth/register - 400 Bad Request - invalid body", func(t *testing.T) {
-			url := "/api/v1/auth/register"
-
-			// create request body
-			email := "test"
-			password := "short"
-			reqBody := map[string]string{
-				"email":    email,
-				"password": password,
-			}
-			reqBodyBytes, err := json.Marshal(reqBody)
-			assert.NoError(t, err)
-
-			reader := bytes.NewReader(reqBodyBytes)
-			req := httptest.NewRequest(http.MethodPost, url, reader)
-			req.Header.Add(echo.HeaderContentType, echo.MIMEApplicationJSON)
-			rec := httptest.NewRecorder()
-
-			s.Echo.ServeHTTP(rec, req)
-			assert.Equal(t, http.StatusBadRequest, rec.Code)
->>>>>>> c76e959f
 		})
 
 		t.Run("/auth/verify-email - 200 OK - valid email token", func(t *testing.T) {
