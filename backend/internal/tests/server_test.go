--- conflicted
+++ resolved
@@ -5,6 +5,7 @@
 	"KonferCA/SPUR/internal/jwt"
 	"KonferCA/SPUR/internal/server"
 	"KonferCA/SPUR/internal/v1/v1_auth"
+	"KonferCA/SPUR/internal/v1/v1_common"
 
 	"bytes"
 	"context"
@@ -17,11 +18,11 @@
 	"testing"
 	"time"
 
-	"github.com/PuerkitoBio/goquery"
 	golangJWT "github.com/golang-jwt/jwt/v5"
 	"github.com/google/uuid"
 	"github.com/labstack/echo/v4"
 	"github.com/stretchr/testify/assert"
+	"github.com/PuerkitoBio/goquery"
 )
 
 /*
@@ -451,19 +452,6 @@
 			s.Echo.ServeHTTP(rec, req)
 			assert.Equal(t, http.StatusOK, rec.Code)
 
-<<<<<<< HEAD
-			resBodyBytes, err := io.ReadAll(rec.Body)
-			assert.Nil(t, err)
-
-			var resBody map[string]any
-			err = json.Unmarshal(resBodyBytes, &resBody)
-			assert.Nil(t, err)
-			assert.Equal(t, resBody["verified"], true)
-
-			// Cleanup
-			err = removeTestUser(ctx, email, s)
-			assert.NoError(t, err)
-=======
 			doc, err := goquery.NewDocumentFromReader(rec.Body)
 			assert.NoError(t, err)
 			title := doc.Find(`[data-testid="card-title"]`).Text()
@@ -474,35 +462,31 @@
 			assert.Equal(t, 1, icon.Length())
 			button := doc.Find(`[data-testid="go-to-dashboard"]`)
 			assert.Equal(t, 1, button.Length())
->>>>>>> 436829a3
-		})
-
-		t.Run("/auth/verify-email - missing token query parameter", func(t *testing.T) {
+
+			// Cleanup
+			err = removeTestUser(ctx, email, s)
+			assert.NoError(t, err)
+		})
+
+		t.Run("/auth/verify-email - 400 Bad Request - missing token query parameter", func(t *testing.T) {
 			req := httptest.NewRequest(http.MethodGet, "/api/v1/auth/verify-email", nil)
 			rec := httptest.NewRecorder()
 
 			
 			s.Echo.ServeHTTP(rec, req)
 
-			assert.Equal(t, http.StatusOK, rec.Code)
-
-			doc, err := goquery.NewDocumentFromReader(rec.Body)
-			assert.NoError(t, err)
-			title := doc.Find(`[data-testid="card-title"]`).Text()
-			assert.Equal(t, title, "Failed to Verify Email")
-			details := doc.Find(`[data-testid="card-details"]`).Text()
-			assert.Contains(t, details, "Missing validation token")
-			icon := doc.Find(`[data-testid="x-icon"]`)
-			assert.Equal(t, 1, icon.Length())
-			button := doc.Find(`[data-testid="go-to-dashboard"]`)
-			assert.Equal(t, 1, button.Length())
+			var apiErr v1_common.APIError
+			err := json.NewDecoder(rec.Body).Decode(&apiErr)
+			assert.NoError(t, err)
+			assert.Equal(t, http.StatusBadRequest, rec.Code)
+			assert.Equal(t, v1_common.ErrorTypeBadRequest, apiErr.Type)
+			assert.Equal(t, "Missing required query parameter: 'token'", apiErr.Message)
 		})
 
 		t.Run("/auth/verify-email - deny expired email token", func(t *testing.T) {
 			ctx, cancel := context.WithTimeout(context.Background(), time.Second*30)
 			defer cancel()
 
-			
 			userID, email, _, err := createTestUser(ctx, s)
 			assert.NoError(t, err)
 
@@ -521,15 +505,6 @@
 
 			doc, err := goquery.NewDocumentFromReader(rec.Body)
 			assert.NoError(t, err)
-<<<<<<< HEAD
-			assert.Equal(t, http.StatusBadRequest, rec.Code)
-			assert.Equal(t, v1_common.ErrorTypeBadRequest, apiErr.Type)
-			assert.Equal(t, "Failed to verify email. Invalid or expired token.", apiErr.Message)
-
-			// Cleanup
-			err = removeTestUser(ctx, email, s)
-			assert.NoError(t, err)
-=======
 			title := doc.Find(`[data-testid="card-title"]`).Text()
 			assert.Equal(t, title, "Failed to Verify Email")
 			details := doc.Find(`[data-testid="card-details"]`).Text()
@@ -538,7 +513,10 @@
 			assert.Equal(t, 1, icon.Length())
 			button := doc.Find(`[data-testid="go-to-dashboard"]`)
 			assert.Equal(t, 1, button.Length())
->>>>>>> 436829a3
+
+			// Cleanup
+			err = removeTestUser(ctx, email, s)
+			assert.NoError(t, err)
 		})
 
 		t.Run("/api/v1/auth/logout - 200 OK - successfully logout", func(t *testing.T) {
