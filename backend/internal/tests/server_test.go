--- conflicted
+++ resolved
@@ -98,7 +98,6 @@
 			}
 		})
 
-<<<<<<< HEAD
 		t.Run("/api/v1/auth/register - 201 CREATED - successful registration", func(t *testing.T) {
 			url := "/api/v1/auth/register"
 
@@ -167,7 +166,8 @@
 				assert.NoError(t, err)
 				assert.Equal(t, claims.TokenType, jwt.REFRESH_TOKEN_TYPE)
 			}
-=======
+		})
+
 		t.Run("/auth/verify-email - 200 OK - valid email token", func(t *testing.T) {
 			ctx, cancel := context.WithTimeout(context.Background(), time.Second*30)
 			defer cancel()
@@ -240,7 +240,6 @@
 			err = json.Unmarshal(resBodyBytes, &resBody)
 			assert.Nil(t, err)
 			assert.Equal(t, "Failed to verify email. Invalid or expired token.", resBody["message"])
->>>>>>> 8ff08c34
 		})
 	})
 }