--- conflicted
+++ resolved
@@ -3,10 +3,7 @@
 import (
 	"KonferCA/SPUR/db"
 	"KonferCA/SPUR/internal/jwt"
-<<<<<<< HEAD
-=======
 	"KonferCA/SPUR/internal/middleware"
->>>>>>> 8ff08c34
 	"KonferCA/SPUR/internal/v1/v1_common"
 	"context"
 	"errors"
@@ -36,7 +33,6 @@
 }
 
 /*
-<<<<<<< HEAD
  * Handles user login flow:
  * 1. Validates email/password
  * 2. Generates access/refresh tokens
@@ -86,7 +82,9 @@
 			Role:         user.Role,
 		},
 	})
-=======
+}
+
+/*
 This route is responsible in handling incoming requests to verify a user's email.
 The link must have an email token as query parameter. The email token is a normal JWT as 'token'.
 This email token is verified against our database.
@@ -142,5 +140,4 @@
 	}
 
 	return c.JSON(http.StatusOK, EmailVerifiedStatusResponse{Verified: true})
->>>>>>> 8ff08c34
 }