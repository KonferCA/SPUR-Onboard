--- conflicted
+++ resolved
@@ -3,15 +3,10 @@
 import (
 	"KonferCA/SPUR/db"
 	"KonferCA/SPUR/internal/jwt"
-<<<<<<< HEAD
+	"KonferCA/SPUR/internal/middleware"
 	"KonferCA/SPUR/internal/v1/v1_common"
 	"context"
 	"encoding/json"
-=======
-	"KonferCA/SPUR/internal/middleware"
-	"KonferCA/SPUR/internal/v1/v1_common"
-	"context"
->>>>>>> 8ff08c34
 	"errors"
 	"io"
 	"net/http"
@@ -39,7 +34,6 @@
 }
 
 /*
-<<<<<<< HEAD
 Route handles incoming requests to register/create a new account.
 - Allow if the email is valid
 - Allow if no other user has the same email already
@@ -102,7 +96,9 @@
 			"role":           newUser.Role,
 		},
 	})
-=======
+}
+
+/*
 This route is responsible in handling incoming requests to verify a user's email.
 The link must have an email token as query parameter. The email token is a normal JWT as 'token'.
 This email token is verified against our database.
@@ -158,5 +154,4 @@
 	}
 
 	return c.JSON(http.StatusOK, EmailVerifiedStatusResponse{Verified: true})
->>>>>>> 8ff08c34
 }