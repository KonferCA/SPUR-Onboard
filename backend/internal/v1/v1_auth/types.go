package v1_auth

import (
	"KonferCA/SPUR/db"
	"KonferCA/SPUR/internal/interfaces"
)

/*
Main Handler struct for V1 auth routes.
*/
type Handler struct {
	server interfaces.CoreServer
}

/*
Response body for route /auth/ami-verified and /auth/verify-email
*/
type EmailVerifiedStatusResponse struct {
	Verified bool `json:"verified"`
}

/*
<<<<<<< HEAD
Request body for route /auth/register
*/
type RegisterRequest struct {
	Email    string `json:"email" validate:"required,email"`
	Password string `json:"password" validate:"required,min=8"`
=======
 * Request/response types for authentication endpoints.
 * These define the API contract for auth-related operations.
 */

type LoginRequest struct {
	Email    string `json:"email" validate:"required,email"`     // user's email
	Password string `json:"password" validate:"required,min=8"`  // user's password
}

type LoginResponse struct {
	AccessToken string       `json:"access_token"` // jwt access token
	User        UserResponse `json:"user"`         // user info
}

type UserResponse struct {
	Email         string     `json:"email"`
	EmailVerified bool       `json:"email_verified"`
	Role          db.UserRole `json:"role"`
>>>>>>> 1eb969b1
}<|MERGE_RESOLUTION|>--- conflicted
+++ resolved
@@ -20,20 +20,20 @@
 }
 
 /*
-<<<<<<< HEAD
 Request body for route /auth/register
 */
 type RegisterRequest struct {
 	Email    string `json:"email" validate:"required,email"`
 	Password string `json:"password" validate:"required,min=8"`
-=======
+}
+
+/*
  * Request/response types for authentication endpoints.
  * These define the API contract for auth-related operations.
  */
-
 type LoginRequest struct {
-	Email    string `json:"email" validate:"required,email"`     // user's email
-	Password string `json:"password" validate:"required,min=8"`  // user's password
+	Email    string `json:"email" validate:"required,email"`    // user's email
+	Password string `json:"password" validate:"required,min=8"` // user's password
 }
 
 type LoginResponse struct {
@@ -42,8 +42,7 @@
 }
 
 type UserResponse struct {
-	Email         string     `json:"email"`
-	EmailVerified bool       `json:"email_verified"`
+	Email         string      `json:"email"`
+	EmailVerified bool        `json:"email_verified"`
 	Role          db.UserRole `json:"role"`
->>>>>>> 1eb969b1
 }