package v1_projects

import (
	"KonferCA/SPUR/common"
	"KonferCA/SPUR/internal/interfaces"
	"KonferCA/SPUR/internal/middleware"
	"KonferCA/SPUR/internal/permissions"
<<<<<<< HEAD
=======
	"os"
	"time"
>>>>>>> 0eb96f4a

	"github.com/labstack/echo/v4"
)

func SetupRoutes(g *echo.Group, s interfaces.CoreServer) {
	h := &Handler{server: s}

	// 5 request per minute, get block for 15 minutes, and ban up to 1 hour after four blocks.
	maxRequests := 5
	if os.Getenv("APP_ENV") == common.TEST_ENV {
		maxRequests = 5000
	}

	publicProjectsLimiter := middleware.NewRateLimiter(&middleware.RateLimiterConfig{
		Requests:    maxRequests,
		Window:      time.Minute,
		BlockPeriod: time.Minute * 15,
		MaxBlocks:   4,
	})

	// Base project routes with auth
	projects := g.Group("/project", middleware.Auth(s.GetDB(),
		permissions.PermSubmitProject,
		permissions.PermViewAllProjects,
	))
	// projects := g.Group("/project")

	g.GET("/project/list/all", h.handleListAllProjects, middleware.Auth(s.GetDB(), permissions.PermAdmin))

	// Get new projects
	g.GET("/project/latest", h.handleGetNewProjects, publicProjectsLimiter.RateLimit())

	// Update project status
	g.PUT("/project/:id/status", h.handleUpdateProjectStatus, middleware.Auth(s.GetDB(), permissions.PermAdmin))

	// Static routes - require project submission permission
	projectSubmitGroup := projects.Group("", middleware.Auth(s.GetDB(), permissions.PermSubmitProject))
	projectSubmitGroup.POST("/new", h.handleCreateProject)
	projectSubmitGroup.GET("/list", h.handleListCompanyProjects)
	projectSubmitGroup.POST("/:id/draft", h.handleSaveProjectDraft)

	// Questions route - viewable by anyone with project access
	projects.GET("/questions", h.handleGetQuestions)

	// Dynamic :id routes
	projects.GET("/:id", h.handleGetProject)
	projectSubmitGroup.POST("/:id/submit", h.handleSubmitProject)

	// Project answers - require project submission permission
	answers := projectSubmitGroup.Group("/:id/answers")
	answers.GET("", h.handleGetProjectAnswers)
	answers.POST("", h.handleCreateAnswer)
	answers.PATCH("", h.handlePatchProjectAnswer)

	// Project documents - require project submission permission
	docs := projectSubmitGroup.Group("/:id/documents")
	docs.POST("", h.handleUploadProjectDocument, middleware.FileCheck(middleware.FileConfig{
		MinSize: 1024,             // 1KB minimum
		MaxSize: 10 * 1024 * 1024, // 10MB maximum
		AllowedTypes: []string{
			"application/pdf",
			"application/msword",
			"application/vnd.openxmlformats-officedocument.wordprocessingml.document",
			"application/vnd.ms-excel",
			"application/vnd.openxmlformats-officedocument.spreadsheetml.sheet",
			"image/jpeg",
			"image/png",
		},
		StrictValidation: true,
	}))
	docs.GET("", h.handleGetProjectDocuments)
	docs.DELETE("/:document_id", h.handleDeleteProjectDocument)

	// Project comments - require comment permissions
	comments := projects.Group("/:id/comments", middleware.Auth(s.GetDB(),
		permissions.PermViewAllProjects,
		permissions.PermCommentOnProjects,
	))

	comments.GET("", h.handleGetProjectComments)
	comments.GET("/:comment_id", h.handleGetProjectComment)
	comments.POST("", h.handleCreateProjectComment)
	comments.PUT("/:comment_id", h.handleUpdateProjectComment)

	// Admin-only comment resolution endpoints - require both comment and admin permissions
	adminComments := comments.Group("/:comment_id", middleware.Auth(s.GetDB(),
		permissions.PermViewAllProjects,
		permissions.PermCommentOnProjects,
		permissions.PermAdmin,
	))
	adminComments.POST("/resolve", h.handleResolveComment)
	adminComments.POST("/unresolve", h.handleUnresolveComment)
}<|MERGE_RESOLUTION|>--- conflicted
+++ resolved
@@ -1,15 +1,13 @@
 package v1_projects
 
 import (
+  "os"
+	"time"
+  
 	"KonferCA/SPUR/common"
 	"KonferCA/SPUR/internal/interfaces"
 	"KonferCA/SPUR/internal/middleware"
 	"KonferCA/SPUR/internal/permissions"
-<<<<<<< HEAD
-=======
-	"os"
-	"time"
->>>>>>> 0eb96f4a
 
 	"github.com/labstack/echo/v4"
 )
