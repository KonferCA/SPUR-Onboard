package v1_teams

import (
	"KonferCA/SPUR/db"
	"KonferCA/SPUR/internal/permissions"
	"KonferCA/SPUR/internal/v1/v1_common"
	"github.com/google/uuid"
	"github.com/labstack/echo/v4"
	"net/http"
	"time"
)

/*
 * Formats Unix timestamp to RFC3339 string
 * Used for consistent date formatting in responses
 */
func formatTime(t int64) string {
	return time.Unix(t, 0).Format(time.RFC3339)
}

/*
 * Creates a new team member for a company
 * Endpoint: POST /companies/:company_id/team
 * Request body: AddTeamMemberRequest
 * Response: TeamMemberResponse
 */
func (h *Handler) handleAddTeamMember(c echo.Context) error {
	// Get company ID from path
	companyID := c.Param("company_id")
	if _, err := uuid.Parse(companyID); err != nil {
		return v1_common.Fail(c, http.StatusBadRequest, "Invalid company ID format", err)
	}

	// Company access validation
	if err := h.validateCompanyAccess(c, companyID, true); err != nil {
		return v1_common.Fail(c, http.StatusUnauthorized, "Not authorized to access this company", err)
	}

	// Parse and validate request body
	var req AddTeamMemberRequest
	if err := v1_common.BindandValidate(c, &req); err != nil {
		return v1_common.Fail(c, http.StatusBadRequest, "Invalid request body", err)
	}

	// Create team member in database
	queries := db.New(h.server.GetDB())
	member, err := queries.CreateTeamMember(c.Request().Context(), db.CreateTeamMemberParams{
<<<<<<< HEAD
		CompanyID:                    companyID,
		FirstName:                    req.FirstName,
		LastName:                     req.LastName,
		Title:                        req.Title,
		LinkedinUrl:                  req.LinkedinUrl,
		IsAccountOwner:               false,
		PersonalWebsite:              req.PersonalWebsite,
		CommitmentType:               req.CommitmentType,
		Introduction:                 req.Introduction,
		IndustryExperience:           req.IndustryExperience,
		DetailedBiography:            req.DetailedBiography,
		PreviousWork:                 req.PreviousWork,
		ResumeExternalUrl:            req.ResumeExternalUrl,
		ResumeInternalUrl:            req.ResumeInternalUrl,
		FoundersAgreementExternalUrl: req.FoundersAgreementExternalUrl,
		FoundersAgreementInternalUrl: req.FoundersAgreementInternalUrl,
=======
		CompanyID:      companyID,
		FirstName:      req.FirstName,
		LastName:       req.LastName,
		Title:          req.Title,
		Bio:            req.Bio,
		LinkedinUrl:    req.LinkedinUrl,
		IsAccountOwner: false,
>>>>>>> 7374abf6
	})
	if err != nil {
		return v1_common.Fail(c, http.StatusInternalServerError, "Failed to create team member", err)
	}

	// Return success response with member data
<<<<<<< HEAD
	return c.JSON(http.StatusCreated, member)
=======
	response := TeamMemberResponse{
		ID:             member.ID,
		FirstName:      member.FirstName,
		LastName:       member.LastName,
		Title:          member.Title,
		Bio:            member.Bio,
		LinkedinUrl:    member.LinkedinUrl,
		IsAccountOwner: member.IsAccountOwner,
		CreatedAt:      formatTime(member.CreatedAt),
	}
	return c.JSON(http.StatusCreated, response)
>>>>>>> 7374abf6
}

/*
 * Retrieves all team members for a company
 * Endpoint: GET /companies/:company_id/team
 * Response: TeamMembersResponse containing array of TeamMemberResponse
 */
func (h *Handler) handleGetTeamMembers(c echo.Context) error {
	// Get company ID from path
	companyID := c.Param("company_id")
	if _, err := uuid.Parse(companyID); err != nil {
		return v1_common.Fail(c, http.StatusBadRequest, "Invalid company ID format", err)
	}

	// Company access validation - allow non-owners to view
	if err := h.validateCompanyAccess(c, companyID, false); err != nil {
		return v1_common.Fail(c, http.StatusUnauthorized, "Not authorized to access this company", err)
	}

	// Get team members from database
	queries := db.New(h.server.GetDB())
	members, err := queries.ListTeamMembers(c.Request().Context(), companyID)
	if err != nil {
		return v1_common.Fail(c, http.StatusInternalServerError, "Failed to retrieve team members", err)
	}

	// Convert to response type
	var teamMembers []TeamMemberResponse
	for _, member := range members {
		teamMembers = append(teamMembers, TeamMemberResponse{
			ID:             member.ID,
			FirstName:      member.FirstName,
			LastName:       member.LastName,
			Title:          member.Title,
<<<<<<< HEAD
			Bio:            member.DetailedBiography,
=======
			Bio:            member.Bio,
>>>>>>> 7374abf6
			LinkedinUrl:    member.LinkedinUrl,
			IsAccountOwner: member.IsAccountOwner,
			CreatedAt:      formatTime(member.CreatedAt),
		})
	}

	return c.JSON(http.StatusOK, TeamMembersResponse{TeamMembers: teamMembers})
}

/*
 * Retrieves a specific team member by ID
 * Endpoint: GET /companies/:company_id/team/:member_id
 * Response: TeamMemberResponse
 */
func (h *Handler) handleGetTeamMember(c echo.Context) error {
	// Get and validate IDs from path
	companyID := c.Param("company_id")
	if _, err := uuid.Parse(companyID); err != nil {
		return v1_common.Fail(c, http.StatusBadRequest, "Invalid company ID format", err)
	}

	memberID := c.Param("member_id")
	if _, err := uuid.Parse(memberID); err != nil {
		return v1_common.Fail(c, http.StatusBadRequest, "Invalid member ID format", err)
	}

	// Company access validation - allow non-owners to view
	if err := h.validateCompanyAccess(c, companyID, false); err != nil {
		return v1_common.Fail(c, http.StatusUnauthorized, "Not authorized to access this company", err)
	}

	// Get team member from database
	queries := db.New(h.server.GetDB())
	member, err := queries.GetTeamMember(c.Request().Context(), db.GetTeamMemberParams{
		ID:        memberID,
		CompanyID: companyID,
	})
	if err != nil {
		if err.Error() == "no rows in result set" {
			return v1_common.Fail(c, http.StatusNotFound, "Team member not found", err)
		}
		return v1_common.Fail(c, http.StatusInternalServerError, "Failed to retrieve team member", err)
	}

	response := TeamMemberResponse{
		ID:             member.ID,
		FirstName:      member.FirstName,
		LastName:       member.LastName,
		Title:          member.Title,
<<<<<<< HEAD
		Bio:            member.DetailedBiography,
=======
		Bio:            member.Bio,
>>>>>>> 7374abf6
		LinkedinUrl:    member.LinkedinUrl,
		IsAccountOwner: member.IsAccountOwner,
		CreatedAt:      formatTime(member.CreatedAt),
		UpdatedAt:      formatTime(member.UpdatedAt),
	}
	return c.JSON(http.StatusOK, response)
}

/*
 * Updates an existing team member's information
 * Endpoint: PUT /companies/:company_id/team/:member_id
 * Request body: UpdateTeamMemberRequest
 * Response: TeamMemberResponse
 */
func (h *Handler) handleUpdateTeamMember(c echo.Context) error {
	// Get and validate IDs from path
	companyID := c.Param("company_id")
	if _, err := uuid.Parse(companyID); err != nil {
		return v1_common.Fail(c, http.StatusBadRequest, "Invalid company ID format", err)
	}

	memberID := c.Param("member_id")
	if _, err := uuid.Parse(memberID); err != nil {
		return v1_common.Fail(c, http.StatusBadRequest, "Invalid member ID format", err)
	}

	// Validate company access (only owners can update)
	if err := h.validateCompanyAccess(c, companyID, true); err != nil {
		return v1_common.Fail(c, http.StatusUnauthorized, "Not authorized to access this company", err)
	}

	// Parse and validate request body
	var req UpdateTeamMemberRequest
	if err := v1_common.BindandValidate(c, &req); err != nil {
		return v1_common.Fail(c, http.StatusBadRequest, "Invalid request body", err)
	}

	// Update team member in database
	queries := db.New(h.server.GetDB())
	member, err := queries.UpdateTeamMember(c.Request().Context(), db.UpdateTeamMemberParams{
		ID:          memberID,
		CompanyID:   companyID,
		FirstName:   req.FirstName,
		LastName:    req.LastName,
		Title:       req.Title,
		Bio:         req.Bio,
		LinkedinUrl: req.LinkedinUrl,
	})
	if err != nil {
		if err.Error() == "no rows in result set" {
			return v1_common.Fail(c, http.StatusNotFound, "Team member not found", err)
		}
		return v1_common.Fail(c, http.StatusInternalServerError, "Failed to update team member", err)
	}

	response := TeamMemberResponse{
		ID:             member.ID,
		FirstName:      member.FirstName,
		LastName:       member.LastName,
		Title:          member.Title,
<<<<<<< HEAD
		Bio:            member.DetailedBiography,
=======
		Bio:            member.Bio,
>>>>>>> 7374abf6
		LinkedinUrl:    member.LinkedinUrl,
		IsAccountOwner: member.IsAccountOwner,
		CreatedAt:      formatTime(member.CreatedAt),
		UpdatedAt:      formatTime(member.UpdatedAt),
	}
	return c.JSON(http.StatusOK, response)
}

/*
 * Deletes a team member from a company
 * Endpoint: DELETE /companies/:company_id/team/:member_id
 * Response: Success message
 */
func (h *Handler) handleDeleteTeamMember(c echo.Context) error {
	companyID := c.Param("company_id")
	if _, err := uuid.Parse(companyID); err != nil {
		return v1_common.Fail(c, http.StatusBadRequest, "Invalid company ID format", err)
	}

	memberID := c.Param("member_id")
	if _, err := uuid.Parse(memberID); err != nil {
		return v1_common.Fail(c, http.StatusBadRequest, "Invalid member ID format", err)
	}

	// Validate company access (only owners can delete)
	if err := h.validateCompanyAccess(c, companyID, true); err != nil {
		return v1_common.Fail(c, http.StatusUnauthorized, "Not authorized to access this company", err)
	}

	queries := db.New(h.server.GetDB())

	// First check if member exists
	_, err := queries.GetTeamMember(c.Request().Context(), db.GetTeamMemberParams{
		ID:        memberID,
		CompanyID: companyID,
	})
	if err != nil {
		if err.Error() == "no rows in result set" {
			return v1_common.Fail(c, http.StatusNotFound, "Team member not found", err)
		}
		return v1_common.Fail(c, http.StatusInternalServerError, "Failed to retrieve team member", err)
	}

	// Delete team member
	err = queries.DeleteTeamMember(c.Request().Context(), db.DeleteTeamMemberParams{
		ID:        memberID,
		CompanyID: companyID,
	})
	if err != nil {
		return v1_common.Fail(c, http.StatusInternalServerError, "Failed to delete team member", err)
	}

	return v1_common.Success(c, http.StatusOK, "Team member successfully deleted")
}

/*
 * Validates if the current user has access to the specified company
 * Access rules:
 * - Company owners have full access regardless of requireOwner value
 * - When requireOwner is true, only company owners are allowed
 * - When requireOwner is false:
 *   - Company owners are allowed
 *   - Users with ViewAllProjects permission are allowed read-only access
 *   - Other users are denied access
 *
 * Parameters:
 *   - c: Echo context containing the authenticated user
 *   - companyID: ID of the company to check access for
 *   - requireOwner: If true, only allows company owners. If false, allows owners and users with ViewAllProjects permission.
 *
 * Returns:
 *   - nil if access is granted
 *   - error if access is denied or validation fails
 */
func (h *Handler) validateCompanyAccess(c echo.Context, companyID string, requireOwner bool) error {
	user := c.Get("user").(*db.User)
	if user == nil {
		return v1_common.NewAuthError("User not found in context")
	}

	queries := db.New(h.server.GetDB())

	// First check if user is the company owner
	company, err := queries.GetCompany(c.Request().Context(), companyID)
	if err != nil {
		if err.Error() == "no rows in result set" {
			return v1_common.NewNotFoundError("Company not found")
		}
		return v1_common.NewInternalError(err)
	}

	// If user is the owner, they have full access
	if company.OwnerID == user.ID {
		return nil
	}

	// For non-owners, check if they have view permissions and owner access isn't required
	if !requireOwner && permissions.HasAllPermissions(uint32(user.Permissions), permissions.PermViewAllProjects) {
		return nil // Allow users with view permissions
	}

	return v1_common.NewAuthError("Not authorized to access this company")
}<|MERGE_RESOLUTION|>--- conflicted
+++ resolved
@@ -45,7 +45,6 @@
 	// Create team member in database
 	queries := db.New(h.server.GetDB())
 	member, err := queries.CreateTeamMember(c.Request().Context(), db.CreateTeamMemberParams{
-<<<<<<< HEAD
 		CompanyID:                    companyID,
 		FirstName:                    req.FirstName,
 		LastName:                     req.LastName,
@@ -62,36 +61,13 @@
 		ResumeInternalUrl:            req.ResumeInternalUrl,
 		FoundersAgreementExternalUrl: req.FoundersAgreementExternalUrl,
 		FoundersAgreementInternalUrl: req.FoundersAgreementInternalUrl,
-=======
-		CompanyID:      companyID,
-		FirstName:      req.FirstName,
-		LastName:       req.LastName,
-		Title:          req.Title,
-		Bio:            req.Bio,
-		LinkedinUrl:    req.LinkedinUrl,
-		IsAccountOwner: false,
->>>>>>> 7374abf6
 	})
 	if err != nil {
 		return v1_common.Fail(c, http.StatusInternalServerError, "Failed to create team member", err)
 	}
 
 	// Return success response with member data
-<<<<<<< HEAD
 	return c.JSON(http.StatusCreated, member)
-=======
-	response := TeamMemberResponse{
-		ID:             member.ID,
-		FirstName:      member.FirstName,
-		LastName:       member.LastName,
-		Title:          member.Title,
-		Bio:            member.Bio,
-		LinkedinUrl:    member.LinkedinUrl,
-		IsAccountOwner: member.IsAccountOwner,
-		CreatedAt:      formatTime(member.CreatedAt),
-	}
-	return c.JSON(http.StatusCreated, response)
->>>>>>> 7374abf6
 }
 
 /*
@@ -126,11 +102,7 @@
 			FirstName:      member.FirstName,
 			LastName:       member.LastName,
 			Title:          member.Title,
-<<<<<<< HEAD
 			Bio:            member.DetailedBiography,
-=======
-			Bio:            member.Bio,
->>>>>>> 7374abf6
 			LinkedinUrl:    member.LinkedinUrl,
 			IsAccountOwner: member.IsAccountOwner,
 			CreatedAt:      formatTime(member.CreatedAt),
@@ -180,11 +152,7 @@
 		FirstName:      member.FirstName,
 		LastName:       member.LastName,
 		Title:          member.Title,
-<<<<<<< HEAD
 		Bio:            member.DetailedBiography,
-=======
-		Bio:            member.Bio,
->>>>>>> 7374abf6
 		LinkedinUrl:    member.LinkedinUrl,
 		IsAccountOwner: member.IsAccountOwner,
 		CreatedAt:      formatTime(member.CreatedAt),
@@ -245,11 +213,7 @@
 		FirstName:      member.FirstName,
 		LastName:       member.LastName,
 		Title:          member.Title,
-<<<<<<< HEAD
 		Bio:            member.DetailedBiography,
-=======
-		Bio:            member.Bio,
->>>>>>> 7374abf6
 		LinkedinUrl:    member.LinkedinUrl,
 		IsAccountOwner: member.IsAccountOwner,
 		CreatedAt:      formatTime(member.CreatedAt),
