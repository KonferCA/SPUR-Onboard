package server

import (
	"context"
	"net/http"
	"reflect"
	"time"

	"KonferCA/SPUR/db"
	"KonferCA/SPUR/internal/jwt"
	mw "KonferCA/SPUR/internal/middleware"
	"KonferCA/SPUR/internal/service"

	"github.com/jackc/pgx/v5/pgtype"
	"github.com/jackc/pgx/v5/pgxpool"
	"github.com/labstack/echo/v4"
	"github.com/rs/zerolog/log"
	"golang.org/x/crypto/bcrypt"
)

func (s *Server) setupAuthRoutes() {
	auth := s.apiV1.Group("/auth")
	auth.Use(s.authLimiter.RateLimit()) // special rate limit for auth routes
	auth.POST("/signup", s.handleSignup, mw.ValidateRequestBody(reflect.TypeOf(SignupRequest{})))
	auth.POST("/signin", s.handleSignin, mw.ValidateRequestBody(reflect.TypeOf(SigninRequest{})))
<<<<<<< HEAD
	auth.GET("/verify-email", s.handleVerifyEmail)
=======
	auth.GET("/ami-verified", s.handleEmailVerifiedStatus)
>>>>>>> 92601dce
}

func (s *Server) handleSignup(c echo.Context) error {
	var req *SignupRequest
	req, ok := c.Get(mw.REQUEST_BODY_KEY).(*SignupRequest)
	if !ok {
		// not good... no bueno
		return echo.NewHTTPError(http.StatusInternalServerError, http.StatusText(http.StatusInternalServerError))
	}

	if err := validateSignupRole(req.Role); err != nil {
		return echo.NewHTTPError(http.StatusBadRequest, err.Error())
	}

	ctx := c.Request().Context()
	existingUser, err := s.queries.GetUserByEmail(ctx, req.Email)
	if err == nil && existingUser.ID != "" {
		return echo.NewHTTPError(http.StatusConflict, "email already registered")
	}

	hashedPassword, err := bcrypt.GenerateFromPassword([]byte(req.Password), bcrypt.DefaultCost)
	if err != nil {
		return echo.NewHTTPError(http.StatusInternalServerError, "failed to hash password")
	}

	user, err := s.queries.CreateUser(ctx, db.CreateUserParams{
		Email:        req.Email,
		PasswordHash: string(hashedPassword),
		Role:         req.Role,
	})
	if err != nil {
		return echo.NewHTTPError(http.StatusInternalServerError, "failed to create user")
	}

	accessToken, refreshToken, err := jwt.Generate(user.ID, user.Role)
	if err != nil {
		return echo.NewHTTPError(http.StatusInternalServerError, "failed to generate token")
	}

	// send verification email
	// db pool is passed to not lose reference to the s object once
	// the function returns the response.
	go func(pool *pgxpool.Pool, email string) {
		ctx, cancel := context.WithTimeout(context.Background(), time.Second*30)
		defer cancel()
		q := db.New(pool)
		token, err := q.CreateVerifyEmailToken(ctx, db.CreateVerifyEmailTokenParams{
			Email: email,
			// default expires after 30 minutes
			ExpiresAt: time.Now().Add(time.Minute * 30),
		})
		if err != nil {
			log.Error().Err(err).Str("email", email).Msg("Failed to create verify email token in db.")
			return
		}
		tokenStr, err := jwt.GenerateVerifyEmailToken(email, token.ID, token.ExpiresAt)
		if err != nil {
			log.Error().Err(err).Str("email", email).Msg("Failed to generate signed verify email token.")
			return
		}
		err = service.SendVerficationEmail(ctx, email, tokenStr)
		if err != nil {
			log.Error().Err(err).Str("email", email).Msg("Failed to send verification email.")
			return
		}
	}(s.DBPool, user.Email)

	return c.JSON(http.StatusCreated, AuthResponse{
		AccessToken:  accessToken,
		RefreshToken: refreshToken,
		User: User{
			ID:            user.ID,
			Email:         user.Email,
			FirstName:     user.FirstName,
			LastName:      user.LastName,
			Role:          user.Role,
			WalletAddress: user.WalletAddress,
			EmailVerified: user.EmailVerified,
		},
	})
}

func (s *Server) handleSignin(c echo.Context) error {
	req, ok := c.Get(mw.REQUEST_BODY_KEY).(*SigninRequest)
	if !ok {
		// no bueno...
		// should never really reach this state since the validator should reject
		// the request body if it is not a proper SigninRequest type
		return echo.NewHTTPError(http.StatusInternalServerError, http.StatusText(http.StatusInternalServerError))
	}

	ctx := context.Background()
	user, err := s.queries.GetUserByEmail(ctx, req.Email)
	if err != nil {
		return echo.NewHTTPError(http.StatusUnauthorized, "invalid credentials")
	}

	if err := bcrypt.CompareHashAndPassword([]byte(user.PasswordHash), []byte(req.Password)); err != nil {
		return echo.NewHTTPError(http.StatusUnauthorized, "invalid credentials")
	}

	accessToken, refreshToken, err := jwt.Generate(user.ID, user.Role)
	if err != nil {
		return echo.NewHTTPError(http.StatusInternalServerError, "failed to generate token")
	}

	return c.JSON(http.StatusOK, AuthResponse{
		AccessToken:  accessToken,
		RefreshToken: refreshToken,
		User: User{
			ID:            user.ID,
			Email:         user.Email,
			FirstName:     user.FirstName,
			LastName:      user.LastName,
			Role:          user.Role,
			WalletAddress: user.WalletAddress,
			EmailVerified: user.EmailVerified,
		},
	})
}

<<<<<<< HEAD
func (s *Server) handleVerifyEmail(c echo.Context) error {
	// TODO: the returns should be a view instead of a normal json
	// or at least redirect the user to the normal looking page

	tokenStr := c.QueryParam("token")

	if tokenStr == "" {
		return echo.NewHTTPError(http.StatusBadRequest, "Missing token in url.")
	}

	claims, err := jwt.VerifyEmailToken(tokenStr)
	if err != nil {
		return echo.NewHTTPError(http.StatusBadRequest, "Invalid token. Please request a new verification email.")
	}

	q := db.New(s.DBPool)

	// verify existance in the database
	token, err := q.GetVerifyEmailTokenByID(c.Request().Context(), claims.ID)
	if err != nil {
		log.Error().Err(err).Msg("Failed to fetch verify email token from database.")
		return echo.NewHTTPError(http.StatusBadRequest, "Unable to verify email. Please request a new verification email.")
	}

	// match token claims email
	if token.Email != claims.Email {
		return echo.NewHTTPError(http.StatusBadRequest, "Invalid token. Please request a new verification email.")
	}

	// find user
	user, err := q.GetUserByEmail(c.Request().Context(), token.Email)
	if err != nil {
		log.Error().Err(err).Msg("Failed to fetch user from database.")
		return echo.NewHTTPError(http.StatusBadRequest, "Unable to verify email. Please request a new verification email.")
	}

	// begin a transaction to update user's email status and also delete email token.
	// make sure that both actions are performed and no ambiguous state remains if something goes wrong.
	tx, err := s.DBPool.Begin(c.Request().Context())
	if err != nil {
		log.Error().Err(err).Msg("Failed to begin transaction to update user email verification status.")
		return echo.NewHTTPError(http.StatusInternalServerError, "Unable to verify email. Please try again later.")
	}
	defer tx.Rollback(c.Request().Context())

	qtx := q.WithTx(tx)
	err = qtx.UpdateUserEmailVerifiedStatus(c.Request().Context(), db.UpdateUserEmailVerifiedStatusParams{
		EmailVerified: true,
		ID:            user.ID,
	})
	if err != nil {
		log.Error().Err(err).Msg("Failed to update user ")
		return err
	}

	err = qtx.DeleteVerifyEmailTokenByID(c.Request().Context(), token.ID)
	if err != nil {
		log.Error().Err(err).Msg("Failed to update user ")
		return echo.NewHTTPError(http.StatusInternalServerError, "Unable to verify email. Please try again later.")
	}

	err = tx.Commit(c.Request().Context())
	if err != nil {
		log.Error().Err(err).Msg("Failed to commit transaction to update user email verification status.")
		return echo.NewHTTPError(http.StatusInternalServerError, "Unable to verify email. Please try again later.")
	}

	return c.JSON(http.StatusOK, map[string]bool{
		"success": true,
	})
=======
/*
handleEmailVerifiedStatus checks for the email_verified column of the given email.
If the email does not exist in the users table, it returns false. The same goes
for any error encountered.
*/
func (s *Server) handleEmailVerifiedStatus(c echo.Context) error {
	email := c.QueryParam("email")
	if email == "" {
		return echo.NewHTTPError(http.StatusBadRequest, "Missing email in query param.")
	}

	user, err := db.New(s.DBPool).GetUserByEmail(c.Request().Context(), email)
	if err != nil {
		log.Error().Err(err).Msg("Failed to fetch user when checking email verified status.")
		return c.JSON(http.StatusOK, EmailVerifiedStatusResponse{Verified: false})
	}

	return c.JSON(http.StatusOK, EmailVerifiedStatusResponse{Verified: user.EmailVerified})
>>>>>>> 92601dce
}

// helper function to convert pgtype.Text to *string
func getStringPtr(t pgtype.Text) *string {
	if !t.Valid {
		return nil
	}
	return &t.String
}<|MERGE_RESOLUTION|>--- conflicted
+++ resolved
@@ -23,11 +23,8 @@
 	auth.Use(s.authLimiter.RateLimit()) // special rate limit for auth routes
 	auth.POST("/signup", s.handleSignup, mw.ValidateRequestBody(reflect.TypeOf(SignupRequest{})))
 	auth.POST("/signin", s.handleSignin, mw.ValidateRequestBody(reflect.TypeOf(SigninRequest{})))
-<<<<<<< HEAD
 	auth.GET("/verify-email", s.handleVerifyEmail)
-=======
 	auth.GET("/ami-verified", s.handleEmailVerifiedStatus)
->>>>>>> 92601dce
 }
 
 func (s *Server) handleSignup(c echo.Context) error {
@@ -149,7 +146,6 @@
 	})
 }
 
-<<<<<<< HEAD
 func (s *Server) handleVerifyEmail(c echo.Context) error {
 	// TODO: the returns should be a view instead of a normal json
 	// or at least redirect the user to the normal looking page
@@ -220,7 +216,7 @@
 	return c.JSON(http.StatusOK, map[string]bool{
 		"success": true,
 	})
-=======
+}
 /*
 handleEmailVerifiedStatus checks for the email_verified column of the given email.
 If the email does not exist in the users table, it returns false. The same goes
@@ -239,7 +235,6 @@
 	}
 
 	return c.JSON(http.StatusOK, EmailVerifiedStatusResponse{Verified: user.EmailVerified})
->>>>>>> 92601dce
 }
 
 // helper function to convert pgtype.Text to *string
