--- conflicted
+++ resolved
@@ -120,8 +120,19 @@
 		s.echoInstance.ServeHTTP(rec, req)
 		assert.Equal(t, http.StatusUnauthorized, rec.Code)
 	})
+  
+  t.Run("email verified status", func(t *testing.T) {
+		req := httptest.NewRequest(http.MethodGet, "/api/v1/auth/ami-verified?email=test@example.com", nil)
+		rec := httptest.NewRecorder()
+		s.echoInstance.ServeHTTP(rec, req)
+		assert.Equal(t, http.StatusOK, rec.Code)
 
-<<<<<<< HEAD
+		var response EmailVerifiedStatusResponse
+		err := json.Unmarshal(rec.Body.Bytes(), &response)
+		assert.Nil(t, err)
+		assert.False(t, response.Verified)
+	})
+
 	t.Run("verify email", func(t *testing.T) {
 		// taking a shortcut here
 		// make use of the already created user before this test
@@ -157,27 +168,12 @@
 		user, err = q.GetUserByEmail(ctx, "test@example.com")
 		assert.Nil(t, err)
 		assert.True(t, user.EmailVerified)
-=======
-	// TODO: re-order this test when the verification for the email tests are merged.
-	// this tets has to run before it to pass
-	// Then a new test should be added to cover the status when it is 'true'
-	t.Run("email verified status", func(t *testing.T) {
-		req := httptest.NewRequest(http.MethodGet, "/api/v1/auth/ami-verified?email=test@example.com", nil)
-		rec := httptest.NewRecorder()
-		s.echoInstance.ServeHTTP(rec, req)
-		assert.Equal(t, http.StatusOK, rec.Code)
-
-		var response EmailVerifiedStatusResponse
-		err := json.Unmarshal(rec.Body.Bytes(), &response)
-		assert.Nil(t, err)
-		assert.False(t, response.Verified)
-	})
+  })
 
 	t.Run("email verified status - missing email query param", func(t *testing.T) {
 		req := httptest.NewRequest(http.MethodGet, "/api/v1/auth/ami-verified", nil)
 		rec := httptest.NewRecorder()
 		s.echoInstance.ServeHTTP(rec, req)
 		assert.Equal(t, http.StatusBadRequest, rec.Code)
->>>>>>> 92601dce
 	})
 }