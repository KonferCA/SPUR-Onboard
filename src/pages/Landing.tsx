<<<<<<< HEAD
import { TextInput } from '@components';
=======
import { FileUpload, Button } from '../components';
>>>>>>> 1cc04742

const Landing: React.FC = () => {
    return (
        <div className="max-w-2xl mx-auto p-6 space-y-8">
<<<<<<< HEAD
            <div>
                <TextInput
                    label="Hi"
                    value="Hellooo"
                />
=======
            <h1>Landing</h1>
            <FileUpload />
            <div>
                <Button>Click me</Button>
                <Button variant="secondary">Secondary</Button>
                <Button variant="outline">Outline</Button>
                <Button liquid>Liquid</Button>
>>>>>>> 1cc04742
            </div>
        </div>

    );
};

export { Landing };<|MERGE_RESOLUTION|>--- conflicted
+++ resolved
@@ -1,30 +1,23 @@
-<<<<<<< HEAD
-import { TextInput } from '@components';
-=======
-import { FileUpload, Button } from '../components';
->>>>>>> 1cc04742
+import { TextInput, FileUpload, Button } from '@components';
 
 const Landing: React.FC = () => {
     return (
         <div className="max-w-2xl mx-auto p-6 space-y-8">
-<<<<<<< HEAD
+            <h1>Landing</h1>
             <div>
                 <TextInput
                     label="Hi"
                     value="Hellooo"
                 />
-=======
-            <h1>Landing</h1>
+            </div>
             <FileUpload />
             <div>
                 <Button>Click me</Button>
                 <Button variant="secondary">Secondary</Button>
                 <Button variant="outline">Outline</Button>
                 <Button liquid>Liquid</Button>
->>>>>>> 1cc04742
             </div>
         </div>
-
     );
 };
 
