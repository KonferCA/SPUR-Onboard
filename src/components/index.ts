--- conflicted
+++ resolved
@@ -1,7 +1,4 @@
-<<<<<<< HEAD
 export { Dropdown } from './Dropdown';
-=======
 export { FileUpload } from './FileUpload';
 export { InfoCard } from './InfoCard';
-export { Button } from './Button';
->>>>>>> 1cc04742
+export { Button } from './Button';