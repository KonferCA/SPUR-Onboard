--- conflicted
+++ resolved
@@ -2,17 +2,8 @@
 on:
   push:
     branches: ['main', 'staging', 'production']
-<<<<<<< HEAD
-    paths:
-      - 'backend/**'
   pull_request:
     branches: ['main', 'staging', 'production']
-    paths:
-      - 'backend/**'
-=======
-  pull_request:
-    branches: ['main', 'staging', 'production']
->>>>>>> 72ba9e66
 jobs:
   test-backend:
     name: Test Backend
