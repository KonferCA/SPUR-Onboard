--- conflicted
+++ resolved
@@ -2,17 +2,8 @@
 on:
   push:
     branches: ['main', 'staging', 'production']
-<<<<<<< HEAD
-    paths:
-      - 'frontend/**'
   pull_request:
     branches: ['main', 'staging', 'production']
-    paths:
-      - 'frontend/**'
-=======
-  pull_request:
-    branches: ['main', 'staging', 'production']
->>>>>>> 72ba9e66
 jobs:
   test-frontend:
     name: Test Frontend
